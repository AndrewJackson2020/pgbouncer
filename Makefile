
include config.mak

bin_PROGRAMS = pgbouncer

pgbouncer_SOURCES = \
	src/admin.c \
	src/client.c \
	src/dnslookup.c \
	src/hba.c \
	src/janitor.c \
	src/loader.c \
	src/messages.c \
	src/main.c \
	src/objects.c \
	src/pam.c \
<<<<<<< HEAD
	src/gss.c \
=======
	src/ldapauth.c \
>>>>>>> f15997fe
	src/pktbuf.c \
	src/pooler.c \
	src/proto.c \
	src/prepare.c \
	src/sbuf.c \
	src/scram.c \
	src/server.c \
	src/stats.c \
	src/system.c \
	src/takeover.c \
	src/util.c \
	src/varcache.c \
	src/common/base64.c \
	src/common/bool.c \
	src/common/pgstrcasecmp.c \
	src/common/saslprep.c \
	src/common/scram-common.c \
	src/common/unicode_norm.c \
	src/common/wchar.c \
	include/admin.h \
	include/bouncer.h \
	include/client.h \
	include/dnslookup.h \
	include/hba.h \
	include/iobuf.h \
	include/janitor.h \
	include/loader.h \
	include/messages.h \
	include/objects.h \
	include/pam.h \
<<<<<<< HEAD
	include/gss.h \
=======
	include/ldapauth.h \
>>>>>>> f15997fe
	include/pktbuf.h \
	include/pooler.h \
	include/proto.h \
	include/prepare.h \
	include/sbuf.h \
	include/scram.h \
	include/server.h \
	include/stats.h \
	include/system.h \
	include/takeover.h \
	include/util.h \
	include/varcache.h \
	include/common/base64.h \
	include/common/builtins.h \
	include/common/pg_wchar.h \
	include/common/postgres_compat.h \
	include/common/protocol.h \
	include/common/saslprep.h \
	include/common/scram-common.h \
	include/common/unicode_combining_table.h \
	include/common/unicode_norm.h \
	include/common/unicode_norm_table.h \
	include/common/uthash_lowercase.h

UTHASH = uthash
pgbouncer_CPPFLAGS = -Iinclude $(CARES_CFLAGS) $(LIBEVENT_CFLAGS) $(TLS_CPPFLAGS) $(LDAP_CFLAGS)
pgbouncer_CPPFLAGS += -I$(UTHASH)/src

# include libusual sources directly
AM_FEATURES = libusual
pgbouncer_EMBED_LIBUSUAL = 1

# docs to install as-is
dist_doc_DATA = README.md NEWS.md \
	etc/pgbouncer-minimal.ini \
	etc/pgbouncer.ini \
	etc/pgbouncer.service \
	etc/pgbouncer.socket \
	etc/userlist.txt

DISTCLEANFILES = config.mak config.status lib/usual/config.h config.log

DIST_SUBDIRS = doc test
dist_man_MANS = doc/pgbouncer.1 doc/pgbouncer.5

# files in tgz
EXTRA_DIST = AUTHORS COPYRIGHT Makefile config.mak.in config.sub config.guess \
	     pyproject.toml requirements.txt \
	     install-sh autogen.sh configure configure.ac \
	     etc/mkauth.py etc/optscan.sh etc/example.debian.init.sh \
	     win32/Makefile \
	     $(LIBUSUAL_DIST) \
	     $(UTHASH_DIST) \

# libusual files (FIXME: list should be provided by libusual...)
LIBUSUAL_DIST = $(filter-out %/config.h, $(sort $(wildcard \
		lib/usual/*.[chg] \
		lib/usual/*/*.[ch] \
		lib/m4/*.m4 \
		lib/usual/config.h.in \
		lib/mk/*.mk \
		lib/mk/antimake.mk lib/mk/antimake.txt \
		lib/mk/install-sh lib/mk/std-autogen.sh \
		lib/README lib/COPYRIGHT \
		lib/find_modules.sh )))

UTHASH_DIST = $(UTHASH)/src/uthash.h \
              $(UTHASH)/LICENSE

pgbouncer_LDFLAGS := $(TLS_LDFLAGS)
pgbouncer_LDADD := $(CARES_LIBS) $(LIBEVENT_LIBS) $(TLS_LIBS) $(LIBS)
LIBS :=

#
# win32
#

EXTRA_pgbouncer_SOURCES = win32/win32support.c win32/win32support.h win32/win32ver.rc
EXTRA_PROGRAMS = pgbevent
ifeq ($(PORTNAME),win32)
pgbouncer_CPPFLAGS += -Iwin32
pgbouncer_SOURCES += $(EXTRA_pgbouncer_SOURCES)
bin_PROGRAMS += pgbevent
endif

pgbevent_SOURCES = win32/pgbevent.c win32/eventmsg.rc \
		   win32/eventmsg.mc win32/MSG00001.bin
pgbevent_EXT = .dll
pgbevent_LINK = $(CC) -shared -Wl,--export-all-symbols -Wl,--add-stdcall-alias -o $@ $^

# .rc->.o
AM_LANGUAGES = RC
AM_LANG_RC_SRCEXTS = .rc
AM_LANG_RC_COMPILE = $(WINDRES) $< -o $@ --include-dir=$(srcdir)/win32 --include-dir=lib
AM_LANG_RC_LINK = false

#
# now load antimake
#

USUAL_DIR = lib

abs_top_srcdir ?= $(CURDIR)
include $(abs_top_srcdir)/lib/mk/antimake.mk

config.mak:
	@echo "Please run ./configure"
	@exit 1

PYTEST = $(shell command -v pytest || echo '$(PYTHON) -m pytest')

CONCURRENCY = auto

check: all
	etc/optscan.sh
	if [ $(CONCURRENCY) = 1 ]; then \
		PYTHONIOENCODING=utf8 $(PYTEST); \
	else \
		PYTHONIOENCODING=utf8 $(PYTEST) -n $(CONCURRENCY); \
	fi
	$(MAKE) -C test check

w32zip = $(PACKAGE_TARNAME)-$(PACKAGE_VERSION)-windows-$(host_cpu).zip
zip: $(w32zip)

$(w32zip): pgbouncer.exe pgbevent.dll etc/pgbouncer.ini etc/userlist.txt README.md COPYRIGHT
	rm -rf $(basename $@)
	mkdir $(basename $@)
	cp $^ $(basename $@)
	$(STRIP) $(addprefix $(basename $@)/,$(filter %.exe %.dll,$(^F)))
	zip -MM $@ $(addprefix $(basename $@)/,$(filter %.exe %.dll,$(^F)))
# NB: zip -l for text files for end-of-line conversion
	zip -MM -l $@ $(addprefix $(basename $@)/,$(filter-out %.exe %.dll,$(^F)))

.PHONY: tags
tags:
	ctags src/*.c include/*.h lib/usual/*.[ch] lib/usual/*/*.[ch]

htmls:
	for f in *.md doc/*.md; do \
		mkdir -p html && $(PANDOC) $$f -o html/`basename $$f`.html; \
	done

doc/pgbouncer.1 doc/pgbouncer.5:
	$(MAKE) -C doc $(@F)

lint:
	flake8

format-check: uncrustify
	black --check --diff .
	isort --check --diff .
	./uncrustify -c uncrustify.cfg --check include/*.h src/*.c -L WARN

format: uncrustify
	$(MAKE) format-c
	$(MAKE) format-python

format-python: uncrustify
	black .
	isort .

format-c: uncrustify
	./uncrustify -c uncrustify.cfg --replace --no-backup include/*.h src/*.c -L WARN

UNCRUSTIFY_VERSION=0.77.1

uncrustify:
	temp=$$(mktemp -d) \
		&& cd $$temp \
		&& curl -L https://github.com/uncrustify/uncrustify/archive/refs/tags/uncrustify-$(UNCRUSTIFY_VERSION).tar.gz --output uncrustify.tar.gz \
		&& tar xzf uncrustify.tar.gz \
		&& cd uncrustify-uncrustify-$(UNCRUSTIFY_VERSION) \
		&& mkdir -p build \
		&& cd build \
		&& cmake .. \
		&& $(MAKE) \
		&& cp uncrustify $(CURDIR)/uncrustify<|MERGE_RESOLUTION|>--- conflicted
+++ resolved
@@ -14,11 +14,8 @@
 	src/main.c \
 	src/objects.c \
 	src/pam.c \
-<<<<<<< HEAD
 	src/gss.c \
-=======
 	src/ldapauth.c \
->>>>>>> f15997fe
 	src/pktbuf.c \
 	src/pooler.c \
 	src/proto.c \
@@ -49,11 +46,8 @@
 	include/messages.h \
 	include/objects.h \
 	include/pam.h \
-<<<<<<< HEAD
 	include/gss.h \
-=======
 	include/ldapauth.h \
->>>>>>> f15997fe
 	include/pktbuf.h \
 	include/pooler.h \
 	include/proto.h \
