--- conflicted
+++ resolved
@@ -218,15 +218,14 @@
  */
 #define MAX_PASSWORD    2048
 
-<<<<<<< HEAD
 #ifdef HAVE_GSS
 /* Hope this length is long enough for gss config line */
 #define MAX_GSS_CONFIG 1024
-=======
+#endif
+
 #ifdef HAVE_LDAP
 /* Hope this length is long enough for ldap config line */
 #define MAX_LDAP_CONFIG 1024
->>>>>>> f15997fe
 #endif
 
 /*
@@ -682,11 +681,7 @@
 	bool wait_for_welcome : 1;	/* client: no server yet in pool, cannot send welcome msg */
 	bool wait_for_user_conn : 1;	/* client: waiting for auth_conn server connection */
 	bool wait_for_user : 1;		/* client: waiting for auth_conn query results */
-<<<<<<< HEAD
-	bool wait_for_auth : 1;		/* client: waiting for external auth (PAM/GSS) to be completed */
-=======
-	bool wait_for_auth : 1;		/* client: waiting for external auth (PAM/LDAP) to be completed */
->>>>>>> f15997fe
+	bool wait_for_auth : 1;		/* client: waiting for external auth (PAM/GSS/LDAP) to be completed */
 
 	bool suspended : 1;		/* client/server: if the socket is suspended */
 
@@ -842,14 +837,11 @@
 extern char *cf_auth_user;
 extern char *cf_auth_hba_file;
 extern char *cf_auth_dbname;
-<<<<<<< HEAD
 extern char *cf_auth_krb_server_keyfile;
 extern int cf_auth_krb_caseins_users;
 extern int cf_auth_gss_accept_delegation;
 extern char *cf_auth_gss_parameter;
-=======
 extern char *cf_auth_ldap_parameter;
->>>>>>> f15997fe
 
 extern char *cf_pidfile;
 
