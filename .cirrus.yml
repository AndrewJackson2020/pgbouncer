--- conflicted
+++ resolved
@@ -63,11 +63,7 @@
     - curl https://www.postgresql.org/media/keys/ACCC4CF8.asc | apt-key add -
     - echo "deb http://apt.postgresql.org/pub/repos/apt/ $(lsb_release -cs)-pgdg main $PGVERSION" | tee /etc/apt/sources.list.d/pgdg.list
     - apt-get update
-<<<<<<< HEAD
-    - pkgs="autoconf automake ca-certificates cpio libc-ares-dev libevent-dev libpam0g-dev libssl-dev libsystemd-dev libtool make pandoc postgresql-$PGVERSION pkg-config python3 python3-pip python3-venv sudo iptables krb5-kdc krb5-admin-server krb5-user libkrb5-dev"
-=======
-    - pkgs="autoconf automake ca-certificates cpio libc-ares-dev libevent-dev libpam0g-dev libssl-dev libsystemd-dev libtool make pandoc postgresql-$PGVERSION pkg-config python3 python3-pip python3-venv sudo iptables socat"
->>>>>>> 046505d5
+    - pkgs="autoconf automake ca-certificates cpio libc-ares-dev libevent-dev libpam0g-dev libssl-dev libsystemd-dev libtool make pandoc postgresql-$PGVERSION pkg-config python3 python3-pip python3-venv sudo iptables socat krb5-kdc krb5-admin-server krb5-user libkrb5-dev"
     - case $CC in clang) pkgs="$pkgs clang";; esac
     - if [ x"$ENABLE_VALGRIND" = x"yes" ]; then pkgs="$pkgs valgrind"; fi
     - if [ x"$use_scan_build" = x"yes" ]; then pkgs="$pkgs clang-tools"; fi
