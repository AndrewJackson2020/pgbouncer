/*
 * PgBouncer - Lightweight connection pooler for PostgreSQL.
 *
 * Copyright (c) 2007-2009  Marko Kreen, Skype Technologies OÜ
 *
 * Permission to use, copy, modify, and/or distribute this software for any
 * purpose with or without fee is hereby granted, provided that the above
 * copyright notice and this permission notice appear in all copies.
 *
 * THE SOFTWARE IS PROVIDED "AS IS" AND THE AUTHOR DISCLAIMS ALL WARRANTIES
 * WITH REGARD TO THIS SOFTWARE INCLUDING ALL IMPLIED WARRANTIES OF
 * MERCHANTABILITY AND FITNESS. IN NO EVENT SHALL THE AUTHOR BE LIABLE FOR
 * ANY SPECIAL, DIRECT, INDIRECT, OR CONSEQUENTIAL DAMAGES OR ANY DAMAGES
 * WHATSOEVER RESULTING FROM LOSS OF USE, DATA OR PROFITS, WHETHER IN AN
 * ACTION OF CONTRACT, NEGLIGENCE OR OTHER TORTIOUS ACTION, ARISING OUT OF
 * OR IN CONNECTION WITH THE USE OR PERFORMANCE OF THIS SOFTWARE.
 */

/*
 * Periodic maintenance.
 */

#include "bouncer.h"

#include <usual/slab.h>

/* do full maintenance 3x per second */
static struct timeval full_maint_period = {0, USEC / 3};
static struct event full_maint_ev;
<<<<<<< HEAD
extern bool any_user_level_server_timeout_set;
=======
extern bool any_user_level_client_timeout_set;
>>>>>>> 544542b6

/* close all sockets in server list */
static void close_server_list(struct StatList *sk_list, const char *reason)
{
	struct List *item, *tmp;
	PgSocket *server;

	statlist_for_each_safe(item, sk_list, tmp) {
		server = container_of(item, PgSocket, head);
		disconnect_server(server, true, "%s", reason);
	}
}

static void close_client_list(struct StatList *sk_list, const char *reason)
{
	struct List *item, *tmp;
	PgSocket *client;

	statlist_for_each_safe(item, sk_list, tmp) {
		client = container_of(item, PgSocket, head);
		disconnect_client(client, true, "%s", reason);
	}
}

bool suspend_socket(PgSocket *sk, bool force_suspend)
{
	if (sk->suspended)
		return true;

	if (sbuf_is_empty(&sk->sbuf)) {
		if (sbuf_pause(&sk->sbuf))
			sk->suspended = true;
	}

	if (sk->suspended || !force_suspend)
		return sk->suspended;

	if (is_server_socket(sk))
		disconnect_server(sk, true, "suspend_timeout");
	else
		disconnect_client(sk, true, "suspend_timeout");
	return true;
}

/* suspend all sockets in socket list */
static int suspend_socket_list(struct StatList *list, bool force_suspend)
{
	struct List *item, *tmp;
	PgSocket *sk;
	int active = 0;

	statlist_for_each_safe(item, list, tmp) {
		sk = container_of(item, PgSocket, head);
		if (!suspend_socket(sk, force_suspend))
			active++;
	}
	return active;
}

/* resume all suspended sockets in socket list */
static void resume_socket_list(struct StatList *list)
{
	struct List *item, *tmp;
	PgSocket *sk;

	statlist_for_each_safe(item, list, tmp) {
		sk = container_of(item, PgSocket, head);
		if (sk->suspended) {
			sk->suspended = false;
			sbuf_continue(&sk->sbuf);
		}
	}
}

/* resume all suspended sockets in all pools */
static void resume_sockets(void)
{
	struct List *item;
	PgPool *pool;

	statlist_for_each(item, &pool_list) {
		pool = container_of(item, PgPool, head);
		if (pool->db->admin)
			continue;
		resume_socket_list(&pool->active_client_list);
		resume_socket_list(&pool->active_server_list);
		resume_socket_list(&pool->idle_server_list);
		resume_socket_list(&pool->used_server_list);
	}
}

/* resume pools and listen sockets */
void resume_all(void)
{
	resume_sockets();
	resume_pooler();
}

/*
 * send test/reset query to server if needed
 */
static void launch_recheck(PgPool *pool)
{
	const char *q = cf_server_check_query;
	bool need_check = true;
	PgSocket *server;
	bool res = true;

	/* find clean server */
	while (1) {
		server = first_socket(&pool->used_server_list);
		if (!server)
			return;
		if (server->ready)
			break;
		disconnect_server(server, true, "idle server got dirty");
	}

	/* is the check needed? */
	if (q == NULL || q[0] == 0) {
		need_check = false;
	} else if (cf_server_check_delay > 0) {
		usec_t now = get_cached_time();
		if (now - server->request_time < cf_server_check_delay)
			need_check = false;
	}

	if (need_check) {
		/* send test query, wait for result */
		slog_debug(server, "P: checking: %s", q);
		change_server_state(server, SV_TESTED);
		SEND_generic(res, server, PqMsg_Query, "s", q);
		if (!res)
			disconnect_server(server, false, "test query failed");
	} else {
		/* make immediately available */
		release_server(server);
	}
}

/*
 * make servers available
 */
static void per_loop_activate(PgPool *pool)
{
	struct List *item, *tmp;
	PgSocket *client;
	int sv_tested, sv_used;

	/* if there is a cancel request waiting, open a new connection */
	if (!statlist_empty(&pool->waiting_cancel_req_list)) {
		launch_new_connection(pool, /* evict_if_needed= */ true);
		return;
	}

	/* see if any server have been freed */
	sv_tested = statlist_count(&pool->tested_server_list);
	sv_used = statlist_count(&pool->used_server_list);
	statlist_for_each_safe(item, &pool->waiting_client_list, tmp) {
		client = container_of(item, PgSocket, head);
		if (client->replication) {
			/*
			 * For replication connections we always launch
			 * a new connection, but we continue with the loop,
			 * because there might be normal clients waiting too.
			 */
			launch_new_connection(pool, /* evict_if_needed= */ true);
		} else if (!statlist_empty(&pool->idle_server_list)) {
			/* db not fully initialized after reboot */
			if (client->wait_for_welcome && !pool->welcome_msg_ready) {
				launch_new_connection(pool, /* evict_if_needed= */ true);
				continue;
			}

			/* there is a ready server already */
			activate_client(client);
		} else if (sv_tested > 0) {
			/* some connections are in testing process */
			--sv_tested;
		} else if (sv_used > 0) {
			/* ask for more connections to be tested */
			launch_recheck(pool);
			--sv_used;
		} else {
			/* not enough connections */
			launch_new_connection(pool, /* evict_if_needed= */ true);
			break;
		}
	}
}

/*
 * pause active clients
 */
static int per_loop_pause(PgPool *pool)
{
	int active = 0;

	if (pool->db->admin)
		return 0;

	close_server_list(&pool->idle_server_list, "pause mode");
	close_server_list(&pool->used_server_list, "pause mode");
	close_server_list(&pool->new_server_list, "pause mode");

	active += statlist_count(&pool->active_server_list);
	active += statlist_count(&pool->tested_server_list);

	return active;
}

/*
 * suspend active clients and servers
 */
static int per_loop_suspend(PgPool *pool, bool force_suspend)
{
	int active = 0;

	if (pool->db->admin)
		return 0;

	active += suspend_socket_list(&pool->active_client_list, force_suspend);

	/* this list is not suspendable, but still need force_suspend and counting */
	active += suspend_socket_list(&pool->waiting_client_list, force_suspend);
	if (active)
		per_loop_activate(pool);

	if (!active) {
		active += suspend_socket_list(&pool->active_server_list, force_suspend);
		active += suspend_socket_list(&pool->idle_server_list, force_suspend);

		/* as all clients are done, no need for them */
		close_server_list(&pool->tested_server_list, "close unsafe file descriptors on suspend");
		close_server_list(&pool->used_server_list, "close unsafe file descriptors on suspend");
	}

	return active;
}

/*
 * Count the servers in server_list that have close_needed set.
 */
static int count_close_needed(struct StatList *server_list)
{
	struct List *item;
	PgSocket *server;
	int count = 0;

	statlist_for_each(item, server_list) {
		server = container_of(item, PgSocket, head);
		if (server->close_needed)
			count++;
	}

	return count;
}

/*
 * Per-loop tasks for WAIT_CLOSE
 */
static int per_loop_wait_close(PgPool *pool)
{
	int count = 0;

	if (pool->db->admin)
		return 0;

	count += count_close_needed(&pool->active_server_list);
	count += count_close_needed(&pool->idle_server_list);
	count += count_close_needed(&pool->new_server_list);
	count += count_close_needed(&pool->tested_server_list);
	count += count_close_needed(&pool->used_server_list);

	return count;
}

/*
 * this function is called for each event loop.
 */
void per_loop_maint(void)
{
	struct List *item;
	PgPool *pool;
	int active_count = 0;
	int waiting_count = 0;
	bool partial_pause = false;
	bool partial_wait = false;
	bool force_suspend = false;

	if (cf_pause_mode == P_SUSPEND && cf_suspend_timeout > 0) {
		usec_t stime = get_cached_time() - g_suspend_start;
		if (stime >= cf_suspend_timeout)
			force_suspend = true;
	}

	statlist_for_each(item, &pool_list) {
		pool = container_of(item, PgPool, head);
		if (pool->db->admin)
			continue;
		switch (cf_pause_mode) {
		case P_NONE:
			if (pool->db->db_paused) {
				partial_pause = true;
				active_count += per_loop_pause(pool);
			} else {
				per_loop_activate(pool);
			}
			break;
		case P_PAUSE:
			active_count += per_loop_pause(pool);
			break;
		case P_SUSPEND:
			active_count += per_loop_suspend(pool, force_suspend);
			break;
		}

		if (pool->db->db_wait_close) {
			partial_wait = true;
			waiting_count += per_loop_wait_close(pool);
		}
	}

	switch (cf_pause_mode) {
	case P_SUSPEND:
		if (force_suspend) {
			close_client_list(&login_client_list, "suspend_timeout");
		} else {
			active_count += statlist_count(&login_client_list);
		}
	/* fallthrough */
	case P_PAUSE:
		if (!active_count)
			admin_pause_done();
		break;
	case P_NONE:
		if (partial_pause && !active_count)
			admin_pause_done();
		break;
	}

	if (partial_wait && !waiting_count)
		admin_wait_close_done();
}

/* maintaining clients in pool */
static void pool_client_maint(PgPool *pool)
{
	struct List *item, *tmp;
	usec_t now = get_cached_time();
	PgSocket *client;
	PgGlobalUser *user;
	usec_t age;
	usec_t effective_client_idle_timeout;

	/* force client_idle_timeout */
	if (cf_client_idle_timeout > 0 || any_user_level_client_timeout_set) {
		statlist_for_each_safe(item, &pool->active_client_list, tmp) {
			client = container_of(item, PgSocket, head);
			Assert(client->state == CL_ACTIVE);
			if (client->link)
				continue;

			user = client->login_user_credentials->global_user;
			effective_client_idle_timeout = cf_client_idle_timeout;

			if (user->client_idle_timeout > 0)
				effective_client_idle_timeout = user->client_idle_timeout;

			if (now - client->request_time > effective_client_idle_timeout)
				disconnect_client(client, true, "client_idle_timeout");
		}
	}


	/* force timeouts for waiting queries */
	if (cf_query_timeout > 0 || cf_query_wait_timeout > 0) {
		statlist_for_each_safe(item, &pool->waiting_client_list, tmp) {
			client = container_of(item, PgSocket, head);
			Assert(client->state == CL_WAITING || client->state == CL_WAITING_LOGIN);
			if (client->query_start == 0) {
				age = now - client->request_time;
				/* log_warning("query_start==0"); */
			} else {
				age = now - client->query_start;
			}

			if (cf_shutdown == SHUTDOWN_WAIT_FOR_SERVERS) {
				disconnect_client(client, true, "server shutting down");
			} else if (cf_query_timeout > 0 && age > cf_query_timeout) {
				disconnect_client(client, true, "query_timeout");
			} else if (cf_query_wait_timeout > 0 && age > cf_query_wait_timeout) {
				disconnect_client(client, true, "query_wait_timeout");
			}
		}
	}

	/* apply cancel_wait_timeout for cancel connections */
	if (cf_cancel_wait_timeout > 0) {
		statlist_for_each_safe(item, &pool->waiting_cancel_req_list, tmp) {
			client = container_of(item, PgSocket, head);
			Assert(client->state == CL_WAITING_CANCEL);
			age = now - client->request_time;

			if (age > cf_cancel_wait_timeout)
				disconnect_client(client, false, "cancel_wait_timeout");
		}
	}

	/* apply client_login_timeout to clients waiting for welcome pkt */
	if (cf_client_login_timeout > 0 && !pool->welcome_msg_ready) {
		statlist_for_each_safe(item, &pool->waiting_client_list, tmp) {
			client = container_of(item, PgSocket, head);
			if (!client->wait_for_welcome)
				continue;
			age = now - client->connect_time;
			if (age > cf_client_login_timeout)
				disconnect_client(client, true, "client_login_timeout (server down)");
		}
	}
}

/* maintaining clients in peer pool */
static void peer_pool_client_maint(PgPool *pool)
{
	struct List *item, *tmp;
	usec_t now = get_cached_time();
	PgSocket *client;
	usec_t age;

	if (cf_cancel_wait_timeout > 0) {
		statlist_for_each_safe(item, &pool->waiting_cancel_req_list, tmp) {
			client = container_of(item, PgSocket, head);
			Assert(client->state == CL_WAITING_CANCEL);
			age = now - client->request_time;

			if (age > cf_cancel_wait_timeout)
				disconnect_client(client, false, "cancel_wait_timeout");
		}
	}
}

static void check_unused_servers(PgPool *pool, struct StatList *slist, bool idle_test)
{
	usec_t now = get_cached_time();
	usec_t server_lifetime = pool_server_lifetime(pool);

	struct List *item, *tmp;
	usec_t idle, age;
	PgSocket *server;

	/* disconnect idle servers if needed */
	statlist_for_each_safe(item, slist, tmp) {
		server = container_of(item, PgSocket, head);

		age = now - server->connect_time;
		idle = now - server->request_time;

		if (server->close_needed) {
			disconnect_server(server, true, "database configuration changed");
		} else if (server->state == SV_IDLE && !server->ready) {
			disconnect_server(server, true, "SV_IDLE server got dirty");
		} else if (server->state == SV_USED && !server->ready) {
			disconnect_server(server, true, "SV_USED server got dirty");
		} else if (cf_server_idle_timeout > 0 && idle > cf_server_idle_timeout
			   && (pool_min_pool_size(pool) == 0 || pool_connected_server_count(pool) > pool_min_pool_size(pool))) {
			disconnect_server(server, true, "server idle timeout");
		} else if (age >= server_lifetime) {
			if (life_over(server)) {
				disconnect_server(server, true, "server lifetime over");
				pool->last_lifetime_disconnect = now;
			}
		} else if (cf_pause_mode == P_PAUSE) {
			disconnect_server(server, true, "pause mode");
		} else if (idle_test && *cf_server_check_query) {
			if (idle > cf_server_check_delay)
				change_server_state(server, SV_USED);
		}
	}
}

/*
 * Check pool size, close conns if too many.  Makes pooler
 * react faster to the case when admin decreased pool size.
 */
static void check_pool_size(PgPool *pool)
{
	PgSocket *server;
	int cur = pool_connected_server_count(pool);
	int many = cur - (pool_pool_size(pool) + pool_res_pool_size(pool));

	Assert(pool_pool_size(pool) >= 0);

	while (many > 0) {
		server = first_socket(&pool->used_server_list);
		if (!server)
			server = first_socket(&pool->idle_server_list);
		if (!server)
			break;
		disconnect_server(server, true, "too many servers in the pool");
		many--;
		cur--;
	}

	/* launch extra connections to satisfy min_pool_size */
	if (cur < pool_min_pool_size(pool) &&
	    cur < pool_pool_size(pool) &&
	    cf_pause_mode == P_NONE &&
	    cf_reboot == 0 &&
	    (pool_client_count(pool) > 0 || pool->db->forced_user_credentials != NULL)) {
		log_debug("launching new connection to satisfy min_pool_size");
		launch_new_connection(pool, /* evict_if_needed= */ false);
	}
}

/* maintain servers in a pool */
static void pool_server_maint(PgPool *pool)
{
	struct List *item, *tmp;
	usec_t now = get_cached_time();
	PgSocket *server;

	usec_t effective_query_timeout;
	usec_t effective_idle_transaction_timeout;
	usec_t user_query_timeout;
	usec_t user_idle_transaction_timeout;

	/* find and disconnect idle servers */
	check_unused_servers(pool, &pool->used_server_list, 0);
	check_unused_servers(pool, &pool->tested_server_list, 0);
	check_unused_servers(pool, &pool->idle_server_list, 1);

	statlist_for_each_safe(item, &pool->active_server_list, tmp) {
		server = container_of(item, PgSocket, head);
		Assert(server->state == SV_ACTIVE);
		/*
		 * Disconnect active servers without outstanding requests if
		 * server_fast_close is set. This only applies to session
		 * pooling.
		 */
		if (cf_server_fast_close && server->ready && server->close_needed)
			disconnect_server(server, true, "database configuration changed");
		/*
		 * Always disconnect close_needed replication servers. These
		 * connections are expected to be very long lived (possibly
		 * indefinitely), so waiting until the session/transaction is
		 * over is not an option.
		 */
		if (server->replication && server->close_needed)
			disconnect_server(server, true, "database configuration changed");
	}

	/* handle query_timeout and idle_transaction_timeout */
	if (cf_query_timeout > 0 || cf_idle_transaction_timeout > 0 || any_user_level_timeout_set) {
		statlist_for_each_safe(item, &pool->active_server_list, tmp) {
			usec_t age_client, age_server;

			server = container_of(item, PgSocket, head);
			Assert(server->state == SV_ACTIVE);
			if (server->ready)
				continue;

			/*
			 * Note the different age calculations:
			 * query_timeout counts from the last request
			 * of the client (the client started the
			 * query), idle_transaction_timeout counts
			 * from the last request of the server (the
			 * server sent the idle information).
			 */
			age_client = now - server->link->request_time;
			age_server = now - server->request_time;

			user_idle_transaction_timeout = server->login_user_credentials->global_user->idle_transaction_timeout;
			user_query_timeout = server->login_user_credentials->global_user->query_timeout;

			effective_idle_transaction_timeout = cf_idle_transaction_timeout;
			effective_query_timeout = cf_query_timeout;

			if (user_idle_transaction_timeout > 0)
				effective_idle_transaction_timeout = user_idle_transaction_timeout;

			if (user_query_timeout > 0)
				effective_query_timeout = user_query_timeout;

			if (effective_query_timeout > 0 && age_client > effective_query_timeout) {
				disconnect_server(server, true, "query timeout");
			} else if (effective_idle_transaction_timeout > 0 &&
				   server->idle_tx &&
				   age_server > effective_idle_transaction_timeout) {
				disconnect_server(server, true, "idle transaction timeout");
			}
		}
	}

	/* find connections that got connect, but could not log in */
	if (cf_server_connect_timeout > 0) {
		statlist_for_each_safe(item, &pool->new_server_list, tmp) {
			usec_t age;

			server = container_of(item, PgSocket, head);
			Assert(server->state == SV_LOGIN);

			age = now - server->connect_time;
			if (age > cf_server_connect_timeout)
				disconnect_server(server, true, "connect timeout");
		}
	}

	check_pool_size(pool);
}

/* maintain servers in a peer pool */
static void peer_pool_server_maint(PgPool *pool)
{
	struct List *item, *tmp;
	usec_t now = get_cached_time();
	PgSocket *server;

	/*
	 * find connections that got connected, but could not log in. For normal
	 * pools we only compare against server_connect_timeout for these servers,
	 * but since peer pools are only for sending cancellations we also compare
	 * against cancel_wait_timeout here.
	 */
	if (cf_server_connect_timeout > 0 || cf_cancel_wait_timeout > 0) {
		statlist_for_each_safe(item, &pool->new_server_list, tmp) {
			usec_t age;

			server = container_of(item, PgSocket, head);
			Assert(server->state == SV_LOGIN);

			age = now - server->connect_time;
			if (cf_server_connect_timeout > 0 && age > cf_server_connect_timeout) {
				disconnect_server(server, true, "connect timeout");
			} else if (cf_cancel_wait_timeout > 0 && age > cf_cancel_wait_timeout) {
				disconnect_server(server, true, "cancel_wait_timeout");
			}
		}
	}
}


static void cleanup_client_logins(void)
{
	struct List *item, *tmp;
	PgSocket *client;
	usec_t age;
	usec_t now = get_cached_time();

	if (cf_client_login_timeout <= 0)
		return;

	statlist_for_each_safe(item, &login_client_list, tmp) {
		client = container_of(item, PgSocket, head);
		age = now - client->connect_time;
		if (age > cf_client_login_timeout)
			disconnect_client(client, true, "client_login_timeout");
	}
}

static void cleanup_inactive_autodatabases(void)
{
	struct List *item, *tmp;
	PgDatabase *db;
	usec_t age;
	usec_t now = get_cached_time();

	if (cf_autodb_idle_timeout <= 0)
		return;

	/* now kill the old ones */
	statlist_for_each_safe(item, &autodatabase_idle_list, tmp) {
		db = container_of(item, PgDatabase, head);
		if (db->db_paused)
			continue;
		age = now - db->inactive_time;
		if (age > cf_autodb_idle_timeout) {
			kill_database(db);
		} else {
			break;
		}
	}
}

/* full-scale maintenance, done only occasionally */
static void do_full_maint(evutil_socket_t sock, short flags, void *arg)
{
	struct List *item, *tmp;
	PgPool *pool;
	PgDatabase *db;

	static unsigned int seq;
	seq++;

	/*
	 * Avoid doing anything that may surprise other pgbouncer.
	 */
	if (cf_pause_mode == P_SUSPEND)
		return;

	/*
	 * Creating new pools to enable `min_pool_size` enforcement even if
	 * there are no active clients.
	 *
	 * If clients never connect there won't be a pool to maintain the
	 * min_pool_size on, which means we have to proactively create a pool,
	 * so that it can be maintained.
	 *
	 * We are doing this for databases with forced users only, to reduce
	 * the risk of creating connections in unexpected ways, where there are
	 * many users.
	   _	 */
	statlist_for_each_safe(item, &database_list, tmp) {
		db = container_of(item, PgDatabase, head);
		if (database_min_pool_size(db) > 0 && db->forced_user_credentials != NULL) {
			get_pool(db, db->forced_user_credentials);
		}
	}

	statlist_for_each_safe(item, &pool_list, tmp) {
		pool = container_of(item, PgPool, head);
		if (pool->db->admin)
			continue;
		pool_server_maint(pool);
		pool_client_maint(pool);

		/* is autodb active? */
		if (pool->db->db_auto && pool->db->inactive_time == 0) {
			if (pool_client_count(pool) > 0 || pool_server_count(pool) > 0)
				pool->db->active_stamp = seq;
		}
	}

	statlist_for_each_safe(item, &peer_pool_list, tmp) {
		pool = container_of(item, PgPool, head);
		peer_pool_server_maint(pool);
		peer_pool_client_maint(pool);
	}

	/* find inactive autodbs */
	statlist_for_each_safe(item, &database_list, tmp) {
		db = container_of(item, PgDatabase, head);
		if (db->db_auto && db->inactive_time == 0) {
			if (db->active_stamp == seq)
				continue;
			db->inactive_time = get_cached_time();
			statlist_remove(&database_list, &db->head);
			statlist_append(&autodatabase_idle_list, &db->head);
		}
	}

	cleanup_inactive_autodatabases();

	cleanup_client_logins();

	if (cf_shutdown == SHUTDOWN_WAIT_FOR_SERVERS && get_active_server_count() == 0) {
		log_info("server connections dropped, exiting");
		cf_shutdown = SHUTDOWN_IMMEDIATE;
		event_base_loopbreak(pgb_event_base);
		return;
	}

	if (cf_shutdown == SHUTDOWN_WAIT_FOR_CLIENTS && get_active_client_count() == 0) {
		log_info("client connections dropped, exiting");
		cf_shutdown = SHUTDOWN_IMMEDIATE;
		event_base_loopbreak(pgb_event_base);
		return;
	}

	adns_zone_cache_maint(adns);
}

/* first-time initialization */
void janitor_setup(void)
{
	/* launch maintenance */
	event_assign(&full_maint_ev, pgb_event_base, -1, EV_PERSIST, do_full_maint, NULL);
	if (event_add(&full_maint_ev, &full_maint_period) < 0)
		log_warning("event_add failed: %s", strerror(errno));
}

void kill_pool(PgPool *pool)
{
	const char *reason = "database removed";

	close_client_list(&pool->active_client_list, reason);
	close_client_list(&pool->waiting_client_list, reason);

	close_client_list(&pool->active_cancel_req_list, reason);
	close_client_list(&pool->waiting_cancel_req_list, reason);

	close_server_list(&pool->active_server_list, reason);
	close_server_list(&pool->active_cancel_server_list, reason);
	close_server_list(&pool->being_canceled_server_list, reason);
	close_server_list(&pool->idle_server_list, reason);
	close_server_list(&pool->used_server_list, reason);
	close_server_list(&pool->tested_server_list, reason);
	close_server_list(&pool->new_server_list, reason);

	pktbuf_free(pool->welcome_msg);

	list_del(&pool->map_head);
	statlist_remove(&pool_list, &pool->head);
	varcache_clean(&pool->orig_vars);
	slab_free(var_list_cache, pool->orig_vars.var_list);
	slab_free(pool_cache, pool);
}

void kill_peer_pool(PgPool *pool)
{
	const char *reason = "peer removed";

	close_client_list(&pool->active_cancel_req_list, reason);
	close_client_list(&pool->waiting_cancel_req_list, reason);
	close_server_list(&pool->active_cancel_server_list, reason);
	close_server_list(&pool->new_server_list, reason);

	pktbuf_free(pool->welcome_msg);

	list_del(&pool->map_head);
	statlist_remove(&peer_pool_list, &pool->head);
	varcache_clean(&pool->orig_vars);
	slab_free(var_list_cache, pool->orig_vars.var_list);
	slab_free(peer_pool_cache, pool);
}


void kill_database(PgDatabase *db)
{
	PgPool *pool;
	struct List *item, *tmp;

	log_warning("dropping database '%s' as it does not exist anymore or inactive auto-database", db->name);

	statlist_for_each_safe(item, &pool_list, tmp) {
		pool = container_of(item, PgPool, head);
		if (pool->db == db)
			kill_pool(pool);
	}

	pktbuf_free(db->startup_params);
	free(db->host);

	if (db->forced_user_credentials)
		slab_free(credentials_cache, db->forced_user_credentials);
	free(db->connect_query);
	if (db->inactive_time) {
		statlist_remove(&autodatabase_idle_list, &db->head);
	} else {
		statlist_remove(&database_list, &db->head);
	}

	if (db->auth_dbname)
		free((void *)db->auth_dbname);

	if (db->auth_query)
		free((void *)db->auth_query);

	aatree_destroy(&db->user_tree);
	slab_free(db_cache, db);
}

void kill_peer(PgDatabase *db)
{
	PgPool *pool;
	struct List *item, *tmp;

	log_warning("dropping peer %s as it does not exist anymore", db->name);

	statlist_for_each_safe(item, &peer_pool_list, tmp) {
		pool = container_of(item, PgPool, head);
		if (pool->db == db)
			kill_peer_pool(pool);
	}

	free(db->host);

	statlist_remove(&peer_list, &db->head);
	slab_free(peer_cache, db);
}

/* as [pgbouncer] section can be loaded after databases,
   there's need for review */
void config_postprocess(void)
{
	struct List *item, *tmp;
	PgDatabase *db;

	statlist_for_each_safe(item, &database_list, tmp) {
		db = container_of(item, PgDatabase, head);
		if (db->db_dead) {
			kill_database(db);
			continue;
		}
	}

	statlist_for_each_safe(item, &peer_list, tmp) {
		db = container_of(item, PgDatabase, head);
		if (db->db_dead) {
			kill_peer(db);
			continue;
		}
	}
}<|MERGE_RESOLUTION|>--- conflicted
+++ resolved
@@ -27,11 +27,8 @@
 /* do full maintenance 3x per second */
 static struct timeval full_maint_period = {0, USEC / 3};
 static struct event full_maint_ev;
-<<<<<<< HEAD
 extern bool any_user_level_server_timeout_set;
-=======
 extern bool any_user_level_client_timeout_set;
->>>>>>> 544542b6
 
 /* close all sockets in server list */
 static void close_server_list(struct StatList *sk_list, const char *reason)
