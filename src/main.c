/*
 * PgBouncer - Lightweight connection pooler for PostgreSQL.
 *
 * Copyright (c) 2007-2009  Marko Kreen, Skype Technologies OÜ
 *
 * Permission to use, copy, modify, and/or distribute this software for any
 * purpose with or without fee is hereby granted, provided that the above
 * copyright notice and this permission notice appear in all copies.
 *
 * THE SOFTWARE IS PROVIDED "AS IS" AND THE AUTHOR DISCLAIMS ALL WARRANTIES
 * WITH REGARD TO THIS SOFTWARE INCLUDING ALL IMPLIED WARRANTIES OF
 * MERCHANTABILITY AND FITNESS. IN NO EVENT SHALL THE AUTHOR BE LIABLE FOR
 * ANY SPECIAL, DIRECT, INDIRECT, OR CONSEQUENTIAL DAMAGES OR ANY DAMAGES
 * WHATSOEVER RESULTING FROM LOSS OF USE, DATA OR PROFITS, WHETHER IN AN
 * ACTION OF CONTRACT, NEGLIGENCE OR OTHER TORTIOUS ACTION, ARISING OUT OF
 * OR IN CONNECTION WITH THE USE OR PERFORMANCE OF THIS SOFTWARE.
 */

/*
 * Launcher for all the rest.
 */

#include "bouncer.h"

#include <usual/signal.h>
#include <usual/err.h>
#include <usual/cfparser.h>
#include <usual/getopt.h>
#include <usual/safeio.h>
#include <usual/slab.h>
#include <usual/socket.h>
#include <usual/string.h>

#ifdef WIN32
#include "win32support.h"
#endif

#ifdef HAVE_SYS_RESOURCE_H
#include <sys/resource.h>
#endif

static void usage(const char *exe)
{
	printf("%s is a connection pooler for PostgreSQL.\n\n", exe);
	printf("Usage:\n");
	printf("  %s [OPTION]... CONFIG_FILE\n", exe);
	printf("\nOptions:\n");
	printf("  -d, --daemon         run in background (as a daemon)\n");
	printf("  -q, --quiet          run quietly\n");
	printf("  -R, --reboot         do an online reboot\n");
	printf("  -u, --user=USERNAME  assume identity of USERNAME\n");
	printf("  -v, --verbose        increase verbosity\n");
	printf("  -V, --version        show version, then exit\n");
	printf("  -h, --help           show this help, then exit\n");
	printf("\n");
#ifdef WIN32
	printf("Windows service registration:\n");
	printf("  --regservice CONFIG_FILE [-U USERNAME [-P PASSWORD]]\n");
	printf("  --unregservice CONFIG_FILE\n");
	printf("\n");
#endif
	printf("Report bugs to <%s>.\n", PACKAGE_BUGREPORT);
	printf("%s home page: <%s>\n", PACKAGE_NAME, PACKAGE_URL);
	exit(0);
}

/* global libevent handle */
struct event_base *pgb_event_base;

/* async dns handler */
struct DNSContext *adns;

struct HBA *parsed_hba;
struct Ident *parsed_ident;

/*
 * configuration storage
 */

int cf_daemon;
int cf_pause_mode = P_NONE;
int cf_shutdown = SHUTDOWN_NONE;
int cf_reboot;
static char *global_username;
char *cf_config_file;

char *cf_listen_addr;
int cf_listen_port;
int cf_listen_backlog;
char *cf_unix_socket_dir;
int cf_unix_socket_mode;
char *cf_unix_socket_group;
int cf_peer_id;

int cf_pool_mode = POOL_SESSION;

/* sbuf config */
int cf_sbuf_len;
int cf_sbuf_loopcnt;
int cf_so_reuseport;
int cf_tcp_socket_buffer;
int cf_tcp_defer_accept;
#if defined(TCP_DEFER_ACCEPT)
#define DEFAULT_TCP_DEFER_ACCEPT "1"
#else
#define DEFAULT_TCP_DEFER_ACCEPT "0"
#endif
int cf_tcp_keepalive;
int cf_tcp_keepcnt;
int cf_tcp_keepidle;
int cf_tcp_keepintvl;
int cf_tcp_user_timeout;

int cf_auth_type = AUTH_TYPE_MD5;
char *cf_auth_file;
char *cf_auth_hba_file;
char *cf_auth_ident_file;
char *cf_auth_user;
char *cf_auth_query;
char *cf_auth_dbname;
char *cf_track_extra_parameters;

int cf_max_client_conn;
int cf_default_pool_size;
int cf_min_pool_size;
int cf_res_pool_size;
usec_t cf_res_pool_timeout;
int cf_max_db_connections;
int cf_max_db_client_connections;
int cf_max_user_connections;
int cf_max_user_client_connections;

char *cf_server_reset_query;
int cf_server_reset_query_always;
char *cf_server_check_query;
bool empty_server_check_query;
usec_t cf_server_check_delay;
int cf_server_fast_close;
int cf_server_round_robin;
int cf_disable_pqexec;
usec_t cf_dns_max_ttl;
usec_t cf_dns_nxdomain_ttl;
usec_t cf_dns_zone_check_period;
char *cf_resolv_conf;
unsigned int cf_max_packet_size;

char *cf_ignore_startup_params;

char *cf_autodb_connstr;	/* here is "" different from NULL */

usec_t cf_autodb_idle_timeout;

usec_t cf_server_lifetime;
usec_t cf_server_idle_timeout;
usec_t cf_server_connect_timeout;
usec_t cf_server_login_retry;
usec_t cf_query_timeout;
usec_t cf_query_wait_timeout;
usec_t cf_cancel_wait_timeout;
usec_t cf_client_idle_timeout;
usec_t cf_client_login_timeout;
usec_t cf_idle_transaction_timeout;
usec_t cf_suspend_timeout;

usec_t g_suspend_start;

char *cf_pidfile;
char *cf_jobname;

char *cf_admin_users;
char *cf_stats_users;
int cf_stats_period;
int cf_log_stats;

int cf_log_connections;
int cf_log_disconnections;
int cf_log_pooler_errors;
int cf_application_name_add_host;

int cf_client_tls_sslmode;
char *cf_client_tls_protocols;
char *cf_client_tls_ca_file;
char *cf_client_tls_cert_file;
char *cf_client_tls_key_file;
char *cf_client_tls_ciphers;
char *cf_client_tls_dheparams;
char *cf_client_tls_ecdhecurve;

int cf_server_tls_sslmode;
char *cf_server_tls_protocols;
char *cf_server_tls_ca_file;
char *cf_server_tls_cert_file;
char *cf_server_tls_key_file;
char *cf_server_tls_ciphers;

int cf_max_prepared_statements;

/*
 * config file description
 */

static bool set_defer_accept(struct CfValue *cv, const char *val);
#define DEFER_OPS {set_defer_accept, cf_get_int}

static const struct CfLookup auth_type_map[] = {
	{ "any", AUTH_TYPE_ANY },
	{ "trust", AUTH_TYPE_TRUST },
	{ "plain", AUTH_TYPE_PLAIN },
	{ "md5", AUTH_TYPE_MD5 },
	{ "cert", AUTH_TYPE_CERT },
	{ "hba", AUTH_TYPE_HBA },
#ifdef HAVE_PAM
	{ "pam", AUTH_TYPE_PAM },
#endif
	{ "scram-sha-256", AUTH_TYPE_SCRAM_SHA_256 },
	{ NULL }
};

const struct CfLookup pool_mode_map[] = {
	{ "session", POOL_SESSION },
	{ "transaction", POOL_TX },
	{ "statement", POOL_STMT },
	{ NULL }
};

const struct CfLookup sslmode_map[] = {
	{ "disable", SSLMODE_DISABLED },
	{ "allow", SSLMODE_ALLOW },
	{ "prefer", SSLMODE_PREFER },
	{ "require", SSLMODE_REQUIRE },
	{ "verify-ca", SSLMODE_VERIFY_CA },
	{ "verify-full", SSLMODE_VERIFY_FULL },
	{ NULL }
};

const struct CfLookup load_balance_hosts_map[] = {
	{ "disable", LOAD_BALANCE_HOSTS_DISABLE },
	{ "round-robin", LOAD_BALANCE_HOSTS_ROUND_ROBIN },
	{ NULL }
};

/*
 * Add new parameters in alphabetical order. This order is used by SHOW CONFIG.
 */
static const struct CfKey bouncer_params [] = {
	CF_ABS("admin_users", CF_STR, cf_admin_users, 0, ""),
	CF_ABS("application_name_add_host", CF_INT, cf_application_name_add_host, 0, "0"),
	CF_ABS("auth_dbname", CF_AUTHDB, cf_auth_dbname, 0, NULL),
	CF_ABS("auth_file", CF_STR, cf_auth_file, 0, NULL),
	CF_ABS("auth_hba_file", CF_STR, cf_auth_hba_file, 0, ""),
	CF_ABS("auth_ident_file", CF_STR, cf_auth_ident_file, 0, NULL),
	CF_ABS("auth_query", CF_STR, cf_auth_query, 0, "SELECT rolname, CASE WHEN rolvaliduntil < now() THEN NULL ELSE rolpassword END FROM pg_authid WHERE rolname=$1 AND rolcanlogin"),
	CF_ABS("auth_type", CF_LOOKUP(auth_type_map), cf_auth_type, 0, "md5"),
	CF_ABS("auth_user", CF_STR, cf_auth_user, 0, NULL),
	CF_ABS("autodb_idle_timeout", CF_TIME_USEC, cf_autodb_idle_timeout, 0, "3600"),
	CF_ABS("client_idle_timeout", CF_TIME_USEC, cf_client_idle_timeout, 0, "0"),
	CF_ABS("client_login_timeout", CF_TIME_USEC, cf_client_login_timeout, 0, "60"),
	CF_ABS("client_tls_ca_file", CF_STR, cf_client_tls_ca_file, 0, ""),
	CF_ABS("client_tls_cert_file", CF_STR, cf_client_tls_cert_file, 0, ""),
	CF_ABS("client_tls_ciphers", CF_STR, cf_client_tls_ciphers, 0, "default"),
	CF_ABS("client_tls_dheparams", CF_STR, cf_client_tls_dheparams, 0, "auto"),
	CF_ABS("client_tls_ecdhcurve", CF_STR, cf_client_tls_ecdhecurve, 0, "auto"),
	CF_ABS("client_tls_key_file", CF_STR, cf_client_tls_key_file, 0, ""),
	CF_ABS("client_tls_protocols", CF_STR, cf_client_tls_protocols, 0, "secure"),
	CF_ABS("client_tls_sslmode", CF_LOOKUP(sslmode_map), cf_client_tls_sslmode, 0, "disable"),
	CF_ABS("conffile", CF_STR, cf_config_file, 0, NULL),
	CF_ABS("default_pool_size", CF_INT, cf_default_pool_size, 0, "20"),
	CF_ABS("disable_pqexec", CF_INT, cf_disable_pqexec, CF_NO_RELOAD, "0"),
	CF_ABS("dns_max_ttl", CF_TIME_USEC, cf_dns_max_ttl, 0, "15"),
	CF_ABS("dns_nxdomain_ttl", CF_TIME_USEC, cf_dns_nxdomain_ttl, 0, "15"),
	CF_ABS("dns_zone_check_period", CF_TIME_USEC, cf_dns_zone_check_period, 0, "0"),
	CF_ABS("idle_transaction_timeout", CF_TIME_USEC, cf_idle_transaction_timeout, 0, "0"),
	CF_ABS("ignore_startup_parameters", CF_STR, cf_ignore_startup_params, 0, ""),
	CF_ABS("job_name", CF_STR, cf_jobname, CF_NO_RELOAD, "pgbouncer"),
	CF_ABS("listen_addr", CF_STR, cf_listen_addr, CF_NO_RELOAD, ""),
	CF_ABS("listen_backlog", CF_INT, cf_listen_backlog, CF_NO_RELOAD, "128"),
	CF_ABS("listen_port", CF_INT, cf_listen_port, CF_NO_RELOAD, "6432"),
	CF_ABS("log_connections", CF_INT, cf_log_connections, 0, "1"),
	CF_ABS("log_disconnections", CF_INT, cf_log_disconnections, 0, "1"),
	CF_ABS("log_pooler_errors", CF_INT, cf_log_pooler_errors, 0, "1"),
	CF_ABS("log_stats", CF_INT, cf_log_stats, 0, "1"),
	CF_ABS("logfile", CF_STR, cf_logfile, 0, ""),
	CF_ABS("max_client_conn", CF_INT, cf_max_client_conn, 0, "100"),
	CF_ABS("max_db_connections", CF_INT, cf_max_db_connections, 0, "0"),
	CF_ABS("max_db_client_connections", CF_INT, cf_max_db_client_connections, 0, "0"),
	CF_ABS("max_packet_size", CF_UINT, cf_max_packet_size, 0, "2147483647"),
	CF_ABS("max_prepared_statements", CF_INT, cf_max_prepared_statements, 0, "200"),
	CF_ABS("max_user_connections", CF_INT, cf_max_user_connections, 0, "0"),
	CF_ABS("max_user_client_connections", CF_INT, cf_max_user_client_connections, 0, "0"),
	CF_ABS("min_pool_size", CF_INT, cf_min_pool_size, 0, "0"),
	CF_ABS("peer_id", CF_INT, cf_peer_id, 0, "0"),
	CF_ABS("pidfile", CF_STR, cf_pidfile, CF_NO_RELOAD, ""),
	CF_ABS("pkt_buf", CF_INT, cf_sbuf_len, CF_NO_RELOAD, "4096"),
	CF_ABS("pool_mode", CF_LOOKUP(pool_mode_map), cf_pool_mode, 0, "session"),
	CF_ABS("query_timeout", CF_TIME_USEC, cf_query_timeout, 0, "0"),
	CF_ABS("query_wait_timeout", CF_TIME_USEC, cf_query_wait_timeout, 0, "120"),
	CF_ABS("cancel_wait_timeout", CF_TIME_USEC, cf_cancel_wait_timeout, 0, "10"),
	CF_ABS("reserve_pool_size", CF_INT, cf_res_pool_size, 0, "0"),
	CF_ABS("reserve_pool_timeout", CF_TIME_USEC, cf_res_pool_timeout, 0, "5"),
	CF_ABS("resolv_conf", CF_STR, cf_resolv_conf, CF_NO_RELOAD, ""),
	CF_ABS("sbuf_loopcnt", CF_INT, cf_sbuf_loopcnt, 0, "5"),
	CF_ABS("server_check_delay", CF_TIME_USEC, cf_server_check_delay, 0, "30"),
	CF_ABS("server_check_query", CF_STR, cf_server_check_query, 0, "<empty>"),
	CF_ABS("server_connect_timeout", CF_TIME_USEC, cf_server_connect_timeout, 0, "15"),
	CF_ABS("server_fast_close", CF_INT, cf_server_fast_close, 0, "0"),
	CF_ABS("server_idle_timeout", CF_TIME_USEC, cf_server_idle_timeout, 0, "600"),
	CF_ABS("server_lifetime", CF_TIME_USEC, cf_server_lifetime, 0, "3600"),
	CF_ABS("server_login_retry", CF_TIME_USEC, cf_server_login_retry, 0, "15"),
	CF_ABS("server_reset_query", CF_STR, cf_server_reset_query, 0, "DISCARD ALL"),
	CF_ABS("server_reset_query_always", CF_INT, cf_server_reset_query_always, 0, "0"),
	CF_ABS("server_round_robin", CF_INT, cf_server_round_robin, 0, "0"),
	CF_ABS("server_tls_ca_file", CF_STR, cf_server_tls_ca_file, 0, ""),
	CF_ABS("server_tls_cert_file", CF_STR, cf_server_tls_cert_file, 0, ""),
	CF_ABS("server_tls_ciphers", CF_STR, cf_server_tls_ciphers, 0, "default"),
	CF_ABS("server_tls_key_file", CF_STR, cf_server_tls_key_file, 0, ""),
	CF_ABS("server_tls_protocols", CF_STR, cf_server_tls_protocols, 0, "secure"),
	CF_ABS("server_tls_sslmode", CF_LOOKUP(sslmode_map), cf_server_tls_sslmode, 0, "prefer"),
#ifdef WIN32
	CF_ABS("service_name", CF_STR, cf_jobname, CF_NO_RELOAD, NULL),	/* alias for job_name */
#endif
	CF_ABS("so_reuseport", CF_INT, cf_so_reuseport, CF_NO_RELOAD, "0"),
	CF_ABS("stats_period", CF_INT, cf_stats_period, 0, "60"),
	CF_ABS("stats_users", CF_STR, cf_stats_users, 0, ""),
	CF_ABS("suspend_timeout", CF_TIME_USEC, cf_suspend_timeout, 0, "10"),
	CF_ABS("syslog", CF_INT, cf_syslog, 0, "0"),
	CF_ABS("syslog_facility", CF_STR, cf_syslog_facility, 0, "daemon"),
	CF_ABS("syslog_ident", CF_STR, cf_syslog_ident, 0, "pgbouncer"),
	CF_ABS("tcp_defer_accept", DEFER_OPS, cf_tcp_defer_accept, 0, DEFAULT_TCP_DEFER_ACCEPT),
	CF_ABS("tcp_keepalive", CF_INT, cf_tcp_keepalive, 0, "1"),
	CF_ABS("tcp_keepcnt", CF_INT, cf_tcp_keepcnt, 0, "0"),
	CF_ABS("tcp_keepidle", CF_INT, cf_tcp_keepidle, 0, "0"),
	CF_ABS("tcp_keepintvl", CF_INT, cf_tcp_keepintvl, 0, "0"),
	CF_ABS("tcp_socket_buffer", CF_INT, cf_tcp_socket_buffer, 0, "0"),
	CF_ABS("tcp_user_timeout", CF_INT, cf_tcp_user_timeout, 0, "0"),
	CF_ABS("track_extra_parameters", CF_STR, cf_track_extra_parameters, CF_NO_RELOAD, "IntervalStyle"),
	CF_ABS("unix_socket_dir", CF_STR, cf_unix_socket_dir, CF_NO_RELOAD, DEFAULT_UNIX_SOCKET_DIR),
#ifndef WIN32
	CF_ABS("unix_socket_group", CF_STR, cf_unix_socket_group, CF_NO_RELOAD, ""),
	CF_ABS("unix_socket_mode", CF_INT, cf_unix_socket_mode, CF_NO_RELOAD, "0777"),
#endif
#ifndef WIN32
	CF_ABS("user", CF_STR, global_username, CF_NO_RELOAD, NULL),
#endif
	CF_ABS("verbose", CF_INT, cf_verbose, 0, NULL),

	{NULL}
};

static const struct CfSect config_sects [] = {
	{
		.sect_name = "pgbouncer",
		.key_list = bouncer_params,
	}, {
		.sect_name = "databases",
		.set_key = parse_database,
	}, {
		.sect_name = "users",
		.set_key = parse_user,
	}, {
		.sect_name = "peers",
		.set_key = parse_peer,
	}, {
		.sect_name = NULL,
	}
};

static struct CfContext main_config = { config_sects, };

bool set_config_param(const char *key, const char *val)
{
	return cf_set(&main_config, "pgbouncer", key, val);
}

void config_for_each(void (*param_cb)(void *arg, const char *name, const char *val, const char *defval, bool reloadable),
		     void *arg)
{
	const struct CfKey *k = bouncer_params;
	char buf[256];
	bool reloadable;
	const char *val;
	int ro = CF_NO_RELOAD | CF_READONLY;

	for (; k->key_name; k++) {
		val = cf_get(&main_config, "pgbouncer", k->key_name, buf, sizeof(buf));
		reloadable = (k->flags & ro) == 0;
		param_cb(arg, k->key_name, val, k->def_value, reloadable);
	}
}

static bool set_defer_accept(struct CfValue *cv, const char *val)
{
	int *p = cv->value_p;
	bool ok;
	int oldval = *p;
	ok = cf_set_int(cv, val);
	if (ok && !!oldval != !!*p)
		pooler_tune_accept(*p);
	return ok;
}

static void set_dbs_dead(bool flag)
{
	struct List *item;
	PgDatabase *db;

	statlist_for_each(item, &database_list) {
		db = container_of(item, PgDatabase, head);
		if (db->admin)
			continue;
		if (db->db_auto)
			continue;
		db->db_dead = flag;
	}
}

static void set_peers_dead(bool flag)
{
	struct List *item;
	PgDatabase *db;

	statlist_for_each(item, &peer_list) {
		db = container_of(item, PgDatabase, head);
		db->db_dead = flag;
	}
}

/* Tells if the specified auth type requires data from the auth file. */
static bool requires_auth_file(int auth_type)
{
	/* For PAM authentication auth file is not used */
	if (auth_type == AUTH_TYPE_PAM)
		return false;
	return auth_type >= AUTH_TYPE_TRUST;
}

/* config loading, tries to be tolerant to errors */
bool load_config(void)
{
	static bool loaded = false;
<<<<<<< HEAD
	bool load_file_ok;
	bool ok = true;
=======
	bool ok;
	const char *q;
>>>>>>> 046505d5
	any_user_level_timeout_set = false;
	empty_server_check_query = false;
	any_user_level_client_timeout_set = false;

	set_dbs_dead(true);
	set_peers_dead(true);

	/* actual loading */
	load_file_ok = cf_load_file(&main_config, cf_config_file);
	if (load_file_ok) {
		/* load users if needed */
		if (requires_auth_file(cf_auth_type))
			loader_users_check();
		loaded = true;
	} else if (!loaded) {
		ok = false;
		die("cannot load config file");
	} else {
		log_warning("config file loading failed");
		/* if ini file missing, don't kill anybody */
		set_dbs_dead(false);
		ok = false;
	}

	q = cf_server_check_query;
	if (strcmpeq(q, "<empty>"))
		empty_server_check_query = true;

	if (cf_auth_type == AUTH_TYPE_HBA) {
		struct Ident *ident;
		struct HBA *hba;

		ident = ident_load_map(cf_auth_ident_file);

		if (ident) {
			ident_free(parsed_ident);
			parsed_ident = ident;
		}

		hba = hba_load_rules(cf_auth_hba_file, parsed_ident);

		if (hba) {
			hba_free(parsed_hba);
			parsed_hba = hba;
		}
	} else {
		hba_free(parsed_hba);
		parsed_hba = NULL;
	}

	/* kill dbs */
	config_postprocess();

	/* reopen logfile */
	if (main_config.loaded)
		reset_logging();

	return ok;
}

/*
 * signal handling.
 *
 * handle_* functions are not actual signal handlers but called from
 * event_loop() so they have no restrictions what they can do.
 */
static struct event ev_sigterm;
static struct event ev_sigint;

static void handle_sigterm(evutil_socket_t sock, short flags, void *arg)
{
	if (cf_shutdown) {
		log_info("got SIGTERM while shutting down, fast exit");
		/* pidfile cleanup happens via atexit() */
		exit(0);
	}
	log_info("got SIGTERM, shutting down, waiting for all clients disconnect");
	sd_notify(0, "STOPPING=1");
	if (cf_reboot)
		die("takeover was in progress, going down immediately");
	if (cf_pause_mode == P_SUSPEND)
		die("suspend was in progress, going down immediately");
	cf_shutdown = SHUTDOWN_WAIT_FOR_CLIENTS;
	cleanup_sockets();
}

static void handle_sigint(evutil_socket_t sock, short flags, void *arg)
{
	if (cf_shutdown) {
		log_info("got SIGINT while shutting down, fast exit");
		/* pidfile cleanup happens via atexit() */
		exit(0);
	}
	log_info("got SIGINT, shutting down, waiting for all servers connections to be released");
	sd_notify(0, "STOPPING=1");
	if (cf_reboot)
		die("takeover was in progress, going down immediately");
	if (cf_pause_mode == P_SUSPEND)
		die("suspend was in progress, going down immediately");
	cf_pause_mode = P_PAUSE;
	cf_shutdown = SHUTDOWN_WAIT_FOR_SERVERS;
	cleanup_sockets();
}

#ifndef WIN32

static struct event ev_sigquit;
static struct event ev_sigusr1;
static struct event ev_sigusr2;
static struct event ev_sighup;

static void handle_sigquit(evutil_socket_t sock, short flags, void *arg)
{
	log_info("got SIGQUIT, fast exit");
	/* pidfile cleanup happens via atexit() */
	exit(0);
}

static void handle_sigusr1(int sock, short flags, void *arg)
{
	if (cf_pause_mode == P_NONE) {
		log_info("got SIGUSR1, pausing all activity");
		cf_pause_mode = P_PAUSE;
	} else {
		log_info("got SIGUSR1, but already paused/suspended");
	}
}

static void handle_sigusr2(int sock, short flags, void *arg)
{
	if (cf_shutdown) {
		log_info("got SIGUSR2 while shutting down, ignoring");
		return;
	}
	switch (cf_pause_mode) {
	case P_SUSPEND:
		log_info("got SIGUSR2, continuing from SUSPEND");
		resume_all();
		cf_pause_mode = P_NONE;
		break;
	case P_PAUSE:
		log_info("got SIGUSR2, continuing from PAUSE");
		cf_pause_mode = P_NONE;
		break;
	case P_NONE:
		log_info("got SIGUSR2, but not paused/suspended");
	}
}

/*
 * Notify systemd that we are reloading, including a CLOCK_MONOTONIC timestamp
 * in usec so that the program is compatible with a Type=notify-reload service.
 *
 * See https://www.freedesktop.org/software/systemd/man/latest/sd_notify.html
 */
static void notify_reloading(void)
{
#ifdef USE_SYSTEMD
	struct timespec ts;
	usec_t usec;
	clock_gettime(CLOCK_MONOTONIC, &ts);
	usec = (usec_t)ts.tv_sec * USEC + (usec_t)ts.tv_nsec / (usec_t)1000;
	sd_notifyf(0, "RELOADING=1\nMONOTONIC_USEC=%" PRIu64, usec);
#endif
}

static void handle_sighup(int sock, short flags, void *arg)
{
	log_info("got SIGHUP, re-reading config");
	notify_reloading();
	load_config();
	if (!sbuf_tls_setup())
		log_error("TLS configuration could not be reloaded, keeping old configuration");
	sd_notify(0, "READY=1");
}
#endif

static void signal_setup(void)
{
	int err;

#ifndef WIN32
	sigset_t set;

	/* block SIGPIPE */
	sigemptyset(&set);
	sigaddset(&set, SIGPIPE);
	err = sigprocmask(SIG_BLOCK, &set, NULL);
	if (err < 0)
		fatal_perror("sigprocmask");

	/* install handlers */

	evsignal_assign(&ev_sigusr1, pgb_event_base, SIGUSR1, handle_sigusr1, NULL);
	err = evsignal_add(&ev_sigusr1, NULL);
	if (err < 0)
		fatal_perror("evsignal_add");

	evsignal_assign(&ev_sigusr2, pgb_event_base, SIGUSR2, handle_sigusr2, NULL);
	err = evsignal_add(&ev_sigusr2, NULL);
	if (err < 0)
		fatal_perror("evsignal_add");

	evsignal_assign(&ev_sighup, pgb_event_base, SIGHUP, handle_sighup, NULL);
	err = evsignal_add(&ev_sighup, NULL);
	if (err < 0)
		fatal_perror("evsignal_add");

	evsignal_assign(&ev_sigquit, pgb_event_base, SIGQUIT, handle_sigquit, NULL);
	err = evsignal_add(&ev_sigquit, NULL);
	if (err < 0)
		fatal_perror("evsignal_add");
#endif
	evsignal_assign(&ev_sigterm, pgb_event_base, SIGTERM, handle_sigterm, NULL);
	err = evsignal_add(&ev_sigterm, NULL);
	if (err < 0)
		fatal_perror("evsignal_add");

	evsignal_assign(&ev_sigint, pgb_event_base, SIGINT, handle_sigint, NULL);
	err = evsignal_add(&ev_sigint, NULL);
	if (err < 0)
		fatal_perror("evsignal_add");
}

/*
 * daemon mode
 */
static void go_daemon(void)
{
	int pid, fd;

#ifdef WIN32
	die("option --daemon (-d) is not supported on this platform");
#endif

	if (!cf_pidfile || !cf_pidfile[0])
		die("daemon needs pidfile configured");

	/* don't log to stdout anymore */
	cf_quiet = 1;

	/* send stdin, stdout, stderr to /dev/null */
	fd = open("/dev/null", O_RDWR);
	if (fd < 0)
		die("could not open /dev/null: %s", strerror(errno));
	dup2(fd, 0);
	dup2(fd, 1);
	dup2(fd, 2);
	if (fd > 2)
		close(fd);

	/* fork new process */
	pid = fork();
	if (pid < 0)
		die("fork failed: %s", strerror(errno));
	if (pid > 0)
		_exit(0);

	/* create new session */
	pid = setsid();
	if (pid < 0)
		die("setsid failed: %s", strerror(errno));

	/* fork again to avoid being session leader */
	pid = fork();
	if (pid < 0)
		die("fork failed: %s", strerror(errno));
	if (pid > 0)
		_exit(0);
}

/*
 * pidfile management.
 */

static void remove_pidfile(void)
{
	if (cf_pidfile) {
		if (cf_pidfile[0])
			unlink(cf_pidfile);
		free(cf_pidfile);
		cf_pidfile = NULL;
	}
}

static void check_pidfile(void)
{
	char buf[128 + 1];
	pid_t pid = 0;
	int fd, res, err;

	if (!cf_pidfile || !cf_pidfile[0])
		return;

	/* read old pid */
	fd = open(cf_pidfile, O_RDONLY);
	if (fd < 0) {
		if (errno == ENOENT)
			return;
		die("could not open pidfile '%s': %s", cf_pidfile, strerror(errno));
	}
	res = read(fd, buf, sizeof(buf) - 1);
	close(fd);
	if (res < 0)
		die("could not read pidfile '%s': %s", cf_pidfile, strerror(errno));
	if (res == 0)
		goto locked_pidfile;

	/* parse pid */
	buf[res] = 0;
	pid = atol(buf);
	if (pid <= 0)
		goto locked_pidfile;

	/* check if running */
	if (kill(pid, 0) >= 0)
		goto locked_pidfile;
	if (errno != ESRCH)
		goto locked_pidfile;

	/* seems the pidfile is not in use */
	log_info("stale pidfile, removing");
	err = unlink(cf_pidfile);
	if (err != 0)
		die("could not remove stale pidfile: %s", strerror(errno));
	return;

locked_pidfile:
	die("pidfile '%s' exists, another instance running?", cf_pidfile);
}

static void write_pidfile(void)
{
	char buf[64];
	pid_t pid;
	int res, fd;

	if (!cf_pidfile || !cf_pidfile[0])
		return;

	pid = getpid();
	snprintf(buf, sizeof(buf), "%u\n", (unsigned)pid);

	fd = open(cf_pidfile, O_WRONLY | O_CREAT | O_EXCL, 0644);
	if (fd < 0)
		die("could not open pidfile '%s': %s", cf_pidfile, strerror(errno));
	res = safe_write(fd, buf, strlen(buf));
	if (res < 0)
		die("could not write pidfile '%s': %s", cf_pidfile, strerror(errno));
	close(fd);

	/* only remove when we have it actually written */
	atexit(remove_pidfile);
}

/* just print out max files, in the future may warn if something is off */
static void check_limits(void)
{
	struct rlimit lim;
	int total_users = statlist_count(&user_list);
	int fd_count;
	int err;
	struct List *item;
	PgDatabase *db;

	log_noise("event: %d, SBuf: %d, PgSocket: %d, IOBuf: %d",
		  (int)sizeof(struct event), (int)sizeof(SBuf),
		  (int)sizeof(PgSocket), (int)IOBUF_SIZE);

	/* load limits */
	err = getrlimit(RLIMIT_NOFILE, &lim);
	if (err < 0) {
		log_error("could not get RLIMIT_NOFILE: %s", strerror(errno));
		return;
	}

	/* calculate theoretical max, +10 is just in case */
	fd_count = cf_max_client_conn + 10;
	statlist_for_each(item, &database_list) {
		db = container_of(item, PgDatabase, head);
		if (db->forced_user_credentials)
			fd_count += (db->pool_size >= 0 ? db->pool_size : cf_default_pool_size);
		else
			fd_count += (db->pool_size >= 0 ? db->pool_size : cf_default_pool_size) * total_users;
	}

	log_info("kernel file descriptor limit: %d (hard: %d); max_client_conn: %d, max expected fd use: %d",
		 (int)lim.rlim_cur, (int)lim.rlim_max, cf_max_client_conn, fd_count);
}

static bool check_old_process_unix(void)
{
	struct sockaddr_un sa_un;
	socklen_t len = sizeof(sa_un);
	int domain = AF_UNIX;
	int res, fd;

	if (!cf_unix_socket_dir || !*cf_unix_socket_dir || sd_listen_fds(0) > 0)
		return false;

	memset(&sa_un, 0, len);
	sa_un.sun_family = domain;
	snprintf(sa_un.sun_path, sizeof(sa_un.sun_path),
		 "%s/.s.PGSQL.%d", cf_unix_socket_dir, cf_listen_port);

	fd = socket(domain, SOCK_STREAM, 0);
	if (fd < 0)
		die("could not create socket: %s", strerror(errno));
	res = safe_connect(fd, (struct sockaddr *)&sa_un, len);
	safe_close(fd);
	if (res < 0)
		return false;
	return true;
}

static void main_loop_once(void)
{
	int err;

	reset_time_cache();

	err = event_base_loop(pgb_event_base, EVLOOP_ONCE);
	if (err < 0) {
		if (errno != EINTR)
			log_warning("event_loop failed: %s", strerror(errno));
	}
	pam_poll();
	per_loop_maint();
	reuse_just_freed_objects();
	rescue_timers();
	per_loop_pooler_maint();

	if (adns)
		adns_per_loop(adns);
}

static void takeover_part1(void)
{
	/* use temporary libevent base */
	struct event_base *evtmp;

	evtmp = pgb_event_base;
	pgb_event_base = event_base_new();

	if (!cf_unix_socket_dir || !*cf_unix_socket_dir)
		die("cannot reboot if unix dir not configured");

	/*
	 * Takeover with abstract Unix socket doesn't work because the
	 * new process can't unlink the socket used by the old process
	 * and put its own in place (see create_unix_socket()).
	 */
	if (cf_unix_socket_dir[0] == '@')
		die("cannot reboot with abstract Unix socket");

	if (sd_listen_fds(0) > 0)
		die("cannot reboot under service manager");

	takeover_init();
	while (cf_reboot)
		main_loop_once();

	event_base_free(pgb_event_base);
	pgb_event_base = evtmp;
}

static void dns_setup(void)
{
	if (adns)
		return;
	adns = adns_create_context();
	if (!adns)
		die("dns setup failed");
}

static void xfree(char **ptr_p)
{
	if (*ptr_p) {
		free(*ptr_p);
		*ptr_p = NULL;
	}
}

_UNUSED
static void cleanup(void)
{
	/*
	 * We don't want to cleanup when we're the target of a takeover, because
	 * that would close the sockets that we hand over. There's no real clean
	 * way to detect that we were the target, so the below check is rather
	 * crude. But since this cleanup is only happening in builds with asserts
	 * enabled anyway it seems fine.
	 */
	if (cf_pause_mode == P_SUSPEND && cf_shutdown == SHUTDOWN_IMMEDIATE) {
		return;
	}
	adns_free_context(adns);
	adns = NULL;
	hba_free(parsed_hba);
	parsed_hba = NULL;
	ident_free(parsed_ident);
	parsed_ident = NULL;

	admin_cleanup();
	objects_cleanup();
	sbuf_cleanup();

	event_base_free(pgb_event_base);

	tls_deinit();
	varcache_deinit();
	pktbuf_cleanup();

	reset_logging();

	xfree(&global_username);
	xfree(&cf_config_file);
	xfree(&cf_listen_addr);
	xfree(&cf_unix_socket_dir);
	xfree(&cf_unix_socket_group);
	xfree(&cf_auth_file);
	xfree(&cf_auth_ident_file);
	xfree(&cf_auth_dbname);
	xfree(&cf_auth_hba_file);
	xfree(&cf_auth_query);
	xfree(&cf_auth_user);
	xfree(&cf_server_reset_query);
	xfree(&cf_server_check_query);
	xfree(&cf_ignore_startup_params);
	xfree(&cf_autodb_connstr);
	xfree(&cf_jobname);
	xfree(&cf_admin_users);
	xfree(&cf_stats_users);
	xfree(&cf_client_tls_protocols);
	xfree(&cf_client_tls_ca_file);
	xfree(&cf_client_tls_cert_file);
	xfree(&cf_client_tls_key_file);
	xfree(&cf_client_tls_ciphers);
	xfree(&cf_client_tls_dheparams);
	xfree(&cf_client_tls_ecdhecurve);
	xfree(&cf_server_tls_protocols);
	xfree(&cf_server_tls_ca_file);
	xfree(&cf_server_tls_cert_file);
	xfree(&cf_server_tls_key_file);
	xfree(&cf_server_tls_ciphers);

	xfree((char **)&cf_logfile);
	xfree((char **)&cf_syslog_ident);
	xfree((char **)&cf_syslog_facility);

	xfree(&cf_track_extra_parameters);
}

/* boot everything */
int main(int argc, char *argv[])
{
	int c;
	bool did_takeover = false;
	char *arg_username = NULL;
	int long_idx;

	static const struct option long_options[] = {
		{"quiet", no_argument, NULL, 'q'},
		{"verbose", no_argument, NULL, 'v'},
		{"help", no_argument, NULL, 'h'},
		{"daemon", no_argument, NULL, 'd'},
		{"version", no_argument, NULL, 'V'},
		{"reboot", no_argument, NULL, 'R'},
		{"user", required_argument, NULL, 'u'},
		{NULL, 0, NULL, 0}
	};

	setprogname(basename(argv[0]));

	/* parse cmdline */
	while ((c = getopt_long(argc, argv, "qvhdVRu:", long_options, &long_idx)) != -1) {
		switch (c) {
		case 'R':
			cf_reboot = 1;
			break;
		case 'v':
			cf_verbose++;
			break;
		case 'V':
			printf("%s\n", PACKAGE_STRING);
			printf("libevent %s\nadns: %s\ntls: %s\n",
			       event_get_version(),
			       adns_get_backend(),
			       tls_backend_version());
#ifdef USE_SYSTEMD
			printf("systemd: yes\n");
#endif
			return 0;
		case 'd':
			cf_daemon = 1;
			break;
		case 'q':
			cf_quiet = 1;
			break;
		case 'u':
			arg_username = optarg;
			break;
		case 'h':
			usage(argv[0]);
			break;
		default:
			fprintf(stderr, "Try \"%s --help\" for more information.\n", argv[0]);
			exit(1);
			break;
		}
	}
	if (optind + 1 != argc) {
		fprintf(stderr, "%s: no configuration file specified\n", argv[0]);
		fprintf(stderr, "Try \"%s --help\" for more information.\n", argv[0]);
		exit(1);
	}
	cf_config_file = xstrdup(argv[optind]);

#ifdef CASSERT
	/*
	 * Clean up all objects at the end, only for testing the
	 * cleanup code, not useful for production.  This must be the
	 * first atexit() call, since other atexit() handlers still
	 * make use of things that will be cleaned up.
	 */
	atexit(cleanup);
#endif

	init_objects();
	load_config();
	main_config.loaded = true;
	init_var_lookup(cf_track_extra_parameters);
	init_caches();
	logging_prefix_cb = log_socket_prefix;

	if (!sbuf_tls_setup())
		die("TLS setup failed");

	/* prefer cmdline over config for username */
	if (arg_username) {
		free(global_username);
		global_username = xstrdup(arg_username);
	}

	/* switch user is needed */
	if (global_username && *global_username)
		change_user(global_username);

	/* disallow running as root */
	if (getuid() == 0)
		die("PgBouncer should not run as root");

	admin_setup();

	if (cf_reboot) {
		log_warning("Online restart is deprecated, use so_reuseport instead");
		if (check_old_process_unix()) {
			takeover_part1();
			did_takeover = true;
		} else {
			log_info("old process not found, try to continue normally");
			cf_reboot = 0;
			check_pidfile();
		}
	} else {
		if (check_old_process_unix())
			die("unix socket is in use, cannot continue");
		check_pidfile();
	}

	if (cf_daemon)
		go_daemon();

#ifndef USE_SYSTEMD
	if (getenv("NOTIFY_SOCKET"))
		log_warning("apparently running under systemd with notify socket, but systemd support was not built");
#endif

	/* need to do that after loading config; also do after
	 * go_daemon() so that output goes to log file */
	check_limits();

	/* initialize subsystems, order important */
	srandom(time(NULL) ^ getpid());
	if (!(pgb_event_base = event_base_new()))
		die("event_base_new() failed");
	dns_setup();
	signal_setup();
	janitor_setup();
	stats_setup();

	pam_init();

	if (did_takeover) {
		takeover_finish();
	} else {
		pooler_setup();
	}

	write_pidfile();

	log_info("process up: %s, libevent %s (%s), adns: %s, tls: %s", PACKAGE_STRING,
		 event_get_version(), event_base_get_method(pgb_event_base), adns_get_backend(),
		 tls_backend_version());

	sd_notify(0, "READY=1");

	/* main loop */
	while (cf_shutdown != SHUTDOWN_IMMEDIATE)
		main_loop_once();

	return 0;
}<|MERGE_RESOLUTION|>--- conflicted
+++ resolved
@@ -437,13 +437,10 @@
 bool load_config(void)
 {
 	static bool loaded = false;
-<<<<<<< HEAD
 	bool load_file_ok;
 	bool ok = true;
-=======
-	bool ok;
 	const char *q;
->>>>>>> 046505d5
+
 	any_user_level_timeout_set = false;
 	empty_server_check_query = false;
 	any_user_level_client_timeout_set = false;
