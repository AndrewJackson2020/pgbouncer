--- conflicted
+++ resolved
@@ -30,11 +30,8 @@
  * ConnString parsing
  */
 
-<<<<<<< HEAD
 bool any_user_level_timeout_set;
-=======
 bool any_user_level_client_timeout_set;
->>>>>>> 544542b6
 
 /* parse parameter name before '=' */
 static char *cstr_get_key(char *p, char **dst_p)
@@ -504,12 +501,9 @@
 	int pool_mode = POOL_INHERIT;
 	int pool_size = -1;
 	int max_user_connections = -1;
-<<<<<<< HEAD
 	usec_t idle_transaction_timeout = 0;
 	usec_t query_timeout = 0;
-=======
 	usec_t client_idle_timeout = 0;
->>>>>>> 544542b6
 	int max_user_client_connections = -1;
 
 	cv.value_p = &pool_mode;
@@ -540,18 +534,15 @@
 			pool_size = atoi(val);
 		} else if (strcmp("max_user_connections", key) == 0) {
 			max_user_connections = atoi(val);
-<<<<<<< HEAD
 		} else if (strcmp("idle_transaction_timeout", key) == 0) {
 			any_user_level_timeout_set = true;
 			idle_transaction_timeout = atoi(val) * USEC;
 		} else if (strcmp("query_timeout", key) == 0) {
 			any_user_level_timeout_set = true;
 			query_timeout = atoi(val) * USEC;
-=======
 		} else if (strcmp("client_idle_timeout", key) == 0) {
 			any_user_level_client_timeout_set = true;
 			client_idle_timeout = atoi(val) * USEC;
->>>>>>> 544542b6
 		} else if (strcmp("max_user_client_connections", key) == 0) {
 			max_user_client_connections = atoi(val);
 		} else {
@@ -572,12 +563,9 @@
 	user->pool_mode = pool_mode;
 	user->pool_size = pool_size;
 	user->max_user_connections = max_user_connections;
-<<<<<<< HEAD
 	user->idle_transaction_timeout = idle_transaction_timeout;
 	user->query_timeout = query_timeout;
-=======
 	user->client_idle_timeout = client_idle_timeout;
->>>>>>> 544542b6
 	user->max_user_client_connections = max_user_client_connections;
 
 	free(tmp_connstr);
