--- conflicted
+++ resolved
@@ -378,7 +378,6 @@
 		return finish_client_login(client);
 
 	auth = cf_auth_type;
-<<<<<<< HEAD
 #ifdef HAVE_GSS
 	if (auth == AUTH_TYPE_GSS) {
 		if (cf_auth_gss_parameter == NULL) {
@@ -387,7 +386,9 @@
 		} else {
 			snprintf(client->gss_parameters, MAX_GSS_CONFIG, "%s", cf_auth_gss_parameter);
 			slog_noise(client, "The value of cf_auth_gss_parameter is %s", cf_auth_gss_parameter);
-=======
+		}
+	} else
+#endif
 #ifdef HAVE_LDAP
 	if (auth == AUTH_TYPE_LDAP) {
 		if (cf_auth_ldap_parameter == NULL) {
@@ -396,7 +397,6 @@
 		} else {
 			snprintf(client->ldap_parameters, MAX_LDAP_CONFIG, "%s", cf_auth_ldap_parameter);
 			slog_noise(client, "The value of cf_auth_ldap_parameter is %s", cf_auth_ldap_parameter);
->>>>>>> f15997fe
 		}
 	} else
 #endif
@@ -415,26 +415,22 @@
 		}
 
 		auth = rule->rule_method;
-#ifdef HAVE_LDAP
-		if (auth == AUTH_TYPE_LDAP) {
-			snprintf(client->ldap_parameters, MAX_LDAP_CONFIG, "%s", rule->auth_options);
-		}
-#endif
-		slog_noise(client, "HBA Line %d is matched", rule->hba_linenr);
-	}
-
-<<<<<<< HEAD
-		auth = rule->rule_method;
 #ifdef HAVE_GSS
 		if (auth == AUTH_TYPE_GSS)
 			snprintf(client->gss_parameters, MAX_GSS_CONFIG, "%s", rule->auth_options);
 #endif
-=======
+#ifdef HAVE_LDAP
+		if (auth == AUTH_TYPE_LDAP) {
+			snprintf(client->ldap_parameters, MAX_LDAP_CONFIG, "%s", rule->auth_options);
+		}
+#endif
+		slog_noise(client, "HBA Line %d is matched", rule->hba_linenr);
+	}
+
 #ifndef HAVE_LDAP
 	if (auth == AUTH_TYPE_LDAP) {
 		disconnect_client(client, true, "ldap is not supported by this build");
 		return false;
->>>>>>> f15997fe
 	}
 #endif
 
@@ -628,7 +624,6 @@
 		if (!check_user_connection_count(client)) {
 			return false;
 		}
-<<<<<<< HEAD
 #ifdef HAVE_GSS
 	} else if (check_if_need_gss_authentication(client, dbname, username) || cf_auth_type == AUTH_TYPE_GSS) {
 		client->login_user_credentials = find_or_add_new_global_credentials(username, NULL);
@@ -636,7 +631,13 @@
 			return false;
 		if (!client->login_user_credentials) {
 			slog_error(client, "set_pool(): failed to allocate new PAM user");
-=======
+			disconnect_client(client, true, "bouncer resources exhaustion");
+			return false;
+		}
+		if (!check_user_connection_count(client)) {
+			return false;
+		}
+#endif
 #ifdef HAVE_LDAP
 	} else if (check_if_need_ldap_authentication(client, dbname, username) || cf_auth_type == AUTH_TYPE_LDAP) {
 		if (client->db->auth_user_credentials) {
@@ -648,7 +649,6 @@
 		client->login_user_credentials = find_or_add_new_global_credentials(username, NULL);
 		if (!client->login_user_credentials) {
 			slog_error(client, "set_pool(): failed to allocate new LDAP user");
->>>>>>> f15997fe
 			disconnect_client(client, true, "bouncer resources exhaustion");
 			return false;
 		}
