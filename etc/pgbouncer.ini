--- conflicted
+++ resolved
@@ -118,11 +118,7 @@
 ;;; Authentication settings
 ;;;
 
-<<<<<<< HEAD
-;; any, trust, plain, md5, cert, hba, pam, gss
-=======
-;; any, trust, plain, md5, cert, hba, pam, ldap
->>>>>>> f15997fe
+;; any, trust, plain, md5, cert, hba, pam, gss, ldap
 auth_type = md5
 auth_file = /etc/pgbouncer/userlist.txt
 
@@ -133,7 +129,7 @@
 ; auth_ident_file =
 
 ;; Parameter ldap authentication would use when "auth_type = ldap"
-; auth_ldap_parameter = 
+; auth_ldap_parameter =
 
 ;; Query to use to fetch password from database.  Result
 ;; must have 2 columns - username and password hash.
