import asyncio
import re
import threading
import time

import psycopg
import pytest

<<<<<<< HEAD
from .utils import (
    HAVE_IPV6_LOCALHOST,
    PG_MAJOR_VERSION,
    PG_SUPPORTS_SCRAM,
    PKT_BUF_SIZE,
    WINDOWS,
)


@pytest.mark.parametrize("test_auth_type", ["scram-sha-256", "trust"])
@pytest.mark.skipif("not PG_SUPPORTS_SCRAM")
def test_scram_server(bouncer, test_auth_type):
    """
    Test that query_wait_notify setting plays nicely with scram-sha-256 authentication.
    """
    config = f"""
    [databases]
    p6 = port=6666 host=127.0.0.1 dbname=p6 user=scramuser1 password=foo max_db_connections=0
    postgres = host={bouncer.pg.host} port={bouncer.pg.port}

    [pgbouncer]
    listen_addr = {bouncer.host}
    admin_users = pgbouncer
    auth_type = {test_auth_type}
    auth_file = {bouncer.auth_path}
    listen_port = {bouncer.port}
    logfile = {bouncer.log_path}
    pool_mode = session
    query_wait_notify = 1

    [users]
    puser1 = max_user_connections = 1
    """
    with bouncer.run_with_config(config):
        # good password from ini
        with pytest.raises(psycopg.errors.ConnectionTimeout):
            if test_auth_type == "trust":
                bouncer.test(dbname="p6")
            else:
                bouncer.test(dbname="p6", password="foo", user="scramuser1")


async def test_notify_queue_negative(bouncer):
    """
    Test that wait notification will not occur when query_wait_notify
    is set to longer than the client will be waiting in the queue for.
    """
    config = f"""
    [databases]
    postgres = host={bouncer.pg.host} port={bouncer.pg.port}

    [pgbouncer]
    listen_addr = {bouncer.host}
    admin_users = pgbouncer
    auth_type = trust
    auth_file = {bouncer.auth_path}
    listen_port = {bouncer.port}
    logfile = {bouncer.log_path}
    pool_mode = statement
    query_wait_notify = 8

    [users]
    puser1 = max_user_connections=1
    """
    notices_received = []

    def log_notice(diag):
        notices_received.append(diag.message_primary)

    with bouncer.run_with_config(config):

        sleep_future = bouncer.asql(
            "SELECT pg_sleep(6)", dbname="postgres", user="puser1"
        )
        _, sleep_future = await asyncio.wait([sleep_future], timeout=1)

        conn_2: psycopg.AsyncConnection = await bouncer.aconn(
            dbname="postgres", user="puser1"
        )
        conn_2.add_notice_handler(log_notice)
        curr = await conn_2.execute("select 1;")
        curr.fetchall()

        assert len(notices_received) == 0

        sleep_future = bouncer.asql(
            "SELECT pg_sleep(6)", dbname="postgres", user="puser1"
        )
        _, sleep_future = await asyncio.wait([sleep_future], timeout=1)

        curr = await conn_2.execute("select 1;")
        curr.fetchall()
        assert len(notices_received) == 0

        conn_2.close()


async def test_notify_queue(bouncer):
    """
    Test that client is notified when they are waiting for longer
    than query_wait_notify seconds. Also tests that the notification
    is correctly sent if they are waiting in a second time during the
    same connection.
    """
    config = f"""
    [databases]
    postgres = host={bouncer.pg.host} port={bouncer.pg.port}

    [pgbouncer]
    listen_addr = {bouncer.host}
    admin_users = pgbouncer
    auth_type = trust
    auth_file = {bouncer.auth_path}
    listen_port = {bouncer.port}
    logfile = {bouncer.log_path}
    pool_mode = statement
    query_wait_notify = 2

    [users]
    puser1 = max_user_connections=1
    """
    notices_received = []

    def log_notice(diag):
        notices_received.append(diag.message_primary)

    with bouncer.run_with_config(config):

        sleep_future = bouncer.asql(
            "SELECT pg_sleep(6)", dbname="postgres", user="puser1"
        )
        _, sleep_future = await asyncio.wait([sleep_future], timeout=1)

        conn_2: psycopg.AsyncConnection = await bouncer.aconn(
            dbname="postgres", user="puser1"
        )
        conn_2.add_notice_handler(log_notice)
        curr = await conn_2.execute("select 1;")
        curr.fetchall()

        assert len(notices_received) == 1
        expected_message = (
            "No server connection available in postgres backend, client being queued"
        )
        assert expected_message == notices_received[0]

        sleep_future = bouncer.asql(
            "SELECT pg_sleep(6)", dbname="postgres", user="puser1"
        )
        _, sleep_future = await asyncio.wait([sleep_future], timeout=1)

        curr = await conn_2.execute("select 1;")
        curr.fetchall()
        assert len(notices_received) == 2
        assert expected_message == notices_received[1]

        conn_2.close()
=======
from .utils import HAVE_IPV6_LOCALHOST, LINUX, PG_MAJOR_VERSION, PKT_BUF_SIZE, WINDOWS


@pytest.mark.skipif("not LINUX", reason="socat proxy only available on linux")
def test_server_check_query_default_negative(pg, bouncer, proxy):
    """
    Test that default server check query correctly spots bad connection.

    Bad connection is created by simulating a network failure by proxying
    postgres behind socat. The socat process is killed right before the
    postgres process is terminated, after this socat is started again.

    The expectation is that the health check query will not show up
    in the postgres log, a new connection with a new pid will be granted
    to the client without any exception being raised.
    """
    config = f"""
    [databases]
    postgres = host={proxy.host} port={proxy.port}

    [pgbouncer]
    listen_addr = {bouncer.host}
    auth_type = trust
    admin_users = pgbouncer
    auth_file = {bouncer.auth_path}
    listen_port = {bouncer.port}
    logfile = {bouncer.log_path}
    auth_dbname = postgres
    pool_mode = transaction
    server_check_delay = 0
    """
    pg.configure(config="log_statement = 'all'")
    pg.reload()

    with bouncer.run_with_config(config):
        with bouncer.cur(dbname="postgres", user="puser1") as cur:
            pid = cur.execute("SELECT pg_backend_pid()").fetchall()[0][0]

        proxy.stop()
        pg.sql(f"SELECT pg_terminate_backend({pid});")
        proxy.start()

        with bouncer.cur(dbname="postgres", user="puser1") as cur:
            with pg.log_contains(" LOG:  statement: \n", times=0):
                new_pid = cur.execute("SELECT pg_backend_pid()").fetchall()[0][0]

    assert new_pid != pid
    pg.configure(config="log_statement = 'none'")


@pytest.mark.skipif("not LINUX", reason="socat proxy only available on linux")
def test_server_check_query_negative(pg, bouncer, proxy):
    """
    Test that a custom server check query correctly spots bad connection.

    Bad connection is created by simulating a network failure by proxying
    postgres behind socat. The socat process is killed right before the
    postgres process is terminated, after this socat is started again.

    The expectation is that the health check query will not show up
    in the postgres log, a new connection with a new pid will be granted
    to the client without any exception being raised.
    """
    config = f"""
    [databases]
    postgres = host={proxy.host} port={proxy.port} pool_size=1

    [pgbouncer]
    listen_addr = {bouncer.host}
    auth_type = trust
    admin_users = pgbouncer
    auth_file = {bouncer.auth_path}
    listen_port = {bouncer.port}
    logfile = {bouncer.log_path}
    auth_dbname = postgres
    pool_mode = transaction
    server_check_query = SELECT 2
    server_check_delay = 0
    """
    pg.configure(config="log_statement = 'all'")
    pg.reload()

    with bouncer.run_with_config(config):
        with bouncer.cur(dbname="postgres", user="puser1") as cur:
            pid = cur.execute("SELECT pg_backend_pid()").fetchall()[0][0]

        proxy.stop()
        pg.sql(f"SELECT pg_terminate_backend({pid});")
        proxy.start()

        with bouncer.cur(dbname="postgres", user="puser1") as cur:
            with pg.log_contains(" LOG:  statement: SELECT 2\n", times=0):
                new_pid = cur.execute("SELECT pg_backend_pid()").fetchall()[0][0]

    assert new_pid != pid
    pg.configure(config="log_statement = 'none'")


def test_server_check_query_default(
    pg,
    bouncer,
):
    """
    Test that a default server check query correctly checks for a bad connection.

    In this case there will be no bad connection.

    The expectation is that the health check query will show up
    in the postgres log once, the previously used postgres process will be
    provided to the user as validated by the pid.
    """
    config = f"""
    [databases]
    postgres = host={pg.host} port={pg.port}

    [pgbouncer]
    listen_addr = {bouncer.host}
    auth_type = trust
    admin_users = pgbouncer
    auth_file = {bouncer.auth_path}
    listen_port = {bouncer.port}
    logfile = {bouncer.log_path}
    auth_dbname = postgres
    pool_mode = transaction
    server_check_delay = 0
    """
    pg.configure(config="log_statement = 'all'")
    pg.reload()

    with bouncer.run_with_config(config):
        with bouncer.cur(dbname="postgres", user="puser1") as cur:
            pid = cur.execute("SELECT pg_backend_pid()").fetchall()[0][0]

        with bouncer.cur(dbname="postgres", user="puser1") as cur:
            with pg.log_contains(" LOG:  statement: \n", times=1):
                new_pid = cur.execute("SELECT pg_backend_pid()").fetchall()[0][0]

    assert new_pid == pid
    pg.configure(config="log_statement = 'none'")


def test_server_check_query(pg, bouncer):
    """
    Test that a custom server check query correctly checks for a bad connection.

    In this case there will be no bad connection.

    The expectation is that the health check query will show up
    in the postgres log once, the previously used postgres process will be
    provided to the user as validated by the pid.
    """
    config = f"""
    [databases]
    postgres = host={bouncer.pg.host} port={bouncer.pg.port} pool_size=1

    [pgbouncer]
    listen_addr = {bouncer.host}
    auth_type = trust
    admin_users = pgbouncer
    auth_file = {bouncer.auth_path}
    listen_port = {bouncer.port}
    logfile = {bouncer.log_path}
    auth_dbname = postgres
    pool_mode = transaction
    server_check_query = SELECT 2
    server_check_delay = 0
    """
    pg.configure(config="log_statement = 'all'")
    pg.reload()

    with bouncer.run_with_config(config):
        with bouncer.cur(dbname="postgres", user="puser1") as cur:
            pid = cur.execute("SELECT pg_backend_pid()").fetchall()[0][0]

        with bouncer.cur(dbname="postgres", user="puser1") as cur:
            with pg.log_contains(" LOG:  statement: SELECT 2\n", times=1):
                new_pid = cur.execute("SELECT pg_backend_pid()").fetchall()[0][0]

    assert new_pid == pid
    pg.configure(config="log_statement = 'none'")
>>>>>>> 046505d5


def test_connect_query(bouncer):
    # The p8 database definition in test.ini has some GUC settings
    # in connect_query.  Check that they get set.  (The particular
    # settings don't matter; just use some that are easy to set
    # and read.)

    assert bouncer.sql_value("show enable_seqscan", dbname="p8") == "off"
    assert bouncer.sql_value("show enable_nestloop", dbname="p8") == "off"


def test_fast_close(bouncer):
    with bouncer.cur(dbname="p3") as cur:
        cur.execute("select 1")
        bouncer.admin("set server_fast_close = 1")
        with bouncer.log_contains(r"closing because: database configuration changed"):
            bouncer.admin("reconnect p3")
            time.sleep(1)

            with pytest.raises(
                psycopg.OperationalError,
                match=r"database configuration changed|server closed the connection unexpectedly|Software caused connection abort",
            ):
                cur.execute("select 1")


def test_track_extra_parameters(bouncer):
    # test.ini has track_extra_parameters set to a list of Postgres
    # parameters. Test that the parameters in the list in addition to the
    # default hardcoded list of parameters are cached per client.
    bouncer.admin(f"set pool_mode=transaction")

    test_set = {
        "intervalstyle": ["sql_standard", "postgres"],
        "standard_conforming_strings": ["ON", "OFF"],
        "timezone": ["'Europe/Amsterdam'", "'Europe/Rome'"],
        "datestyle": ["PostgreSQL,European", "ISO,US"],
        "application_name": ["client1", "client2"],
    }

    if not WINDOWS:
        test_set["client_encoding"] = ["LATIN1", "LATIN5"]

    test_expected = {
        "intervalstyle": ["sql_standard", "postgres"],
        "standard_conforming_strings": ["on", "off"],
        "timezone": ["Europe/Amsterdam", "Europe/Rome"],
        "datestyle": ["Postgres, DMY", "ISO, MDY"],
        "application_name": ["client1", "client2"],
    }

    if not WINDOWS:
        test_expected["client_encoding"] = ["LATIN1", "LATIN5"]

    with bouncer.cur(dbname="p1") as cur1:
        with bouncer.cur(dbname="p1") as cur2:
            for key in test_set:
                stmt1 = "SET " + key + " TO " + test_set[key][0]
                stmt2 = "SET " + key + " TO " + test_set[key][1]
                cur1.execute(stmt1)
                cur2.execute(stmt2)

                stmt = "SHOW " + key
                cur1.execute(stmt)
                cur2.execute(stmt)

                result1 = cur1.fetchone()
                assert result1[0] == test_expected[key][0]

                result2 = cur2.fetchone()
                assert result2[0] == test_expected[key][1]


@pytest.mark.asyncio
async def test_wait_close(bouncer):
    with bouncer.cur(dbname="p3") as cur:
        cur.execute("select 1")
        await bouncer.aadmin("reconnect p3")
        wait_close_task = bouncer.aadmin("wait_close p3")

        # We wait for 1 second to show that wait_close continues unless the
        # connection is closed.
        done, pending = await asyncio.wait([wait_close_task], timeout=1)
        assert done == set()
        assert pending == {wait_close_task}
    await wait_close_task


def test_auto_database(bouncer):
    with bouncer.ini_path.open() as f:
        original = f.read()
    with bouncer.ini_path.open("w") as f:
        # uncomment the auto-database line
        f.write(re.sub(r"^;\*", "*", original, flags=re.MULTILINE))

    bouncer.admin("reload")
    with bouncer.log_contains(r"registered new auto-database"):
        # p7 is not defined in test.ini
        bouncer.test(dbname="p7")


# This test checks database specifications with host lists.  The way
# we test this here is to have a host list containing an IPv4 and an
# IPv6 representation of localhost, and then we check the log that
# both connections were made.  Some CI environments don't have IPv6
# localhost configured.  Therefore, this test is skipped by default
# and needs to be enabled explicitly by setting HAVE_IPV6_LOCALHOST to
# non-empty.
@pytest.mark.asyncio
@pytest.mark.skipif("not HAVE_IPV6_LOCALHOST")
async def test_host_list(bouncer):
    with bouncer.log_contains(r"new connection to server \(from 127.0.0.1", times=1):
        with bouncer.log_contains(r"new connection to server \(from \[::1\]", times=1):
            await bouncer.asleep(1, dbname="hostlist1", times=2)


# This is the same test as above, except it doesn't use any IPv6
# addresses.  So we can't actually tell apart that two separate
# connections are made.  But the test is useful to get some test
# coverage (valgrind etc.) of the host list code on systems without
# IPv6 enabled.
@pytest.mark.asyncio
async def test_host_list_dummy(bouncer):
    with bouncer.log_contains(r"new connection to server \(from 127.0.0.1", times=2):
        await bouncer.asleep(1, dbname="hostlist2", times=2)


def test_options_startup_param(bouncer):
    assert (
        bouncer.sql_value("SHOW datestyle", options="  -c    datestyle=German,\\ YMD")
        == "German, YMD"
    )

    assert (
        bouncer.sql_value(
            "SHOW datestyle",
            options="-c timezone=Portugal  -c    datestyle=German,\\ YMD",
        )
        == "German, YMD"
    )

    assert (
        bouncer.sql_value(
            "SHOW timezone",
            options="-c timezone=Portugal  -c    datestyle=German,\\ YMD",
        )
        == "Portugal"
    )

    assert (
        bouncer.sql_value(
            "SHOW timezone", options="-ctimezone=Portugal  -cdatestyle=German,\\ YMD"
        )
        == "Portugal"
    )

    assert (
        bouncer.sql_value(
            "SHOW timezone", options="--timezone=Portugal  --datestyle=German,\\ YMD"
        )
        == "Portugal"
    )

    assert (
        bouncer.sql_value(
            "SHOW timezone",
            options="-c t\\imezone=\\P\\o\\r\\t\\ugal  -c    dat\\estyle\\=\\Ge\\rman,\\ YMD",
        )
        == "Portugal"
    )

    # extra_float_digits is in ignore_startup_parameters so setting it has no
    # effect, and the default of 1 will still be used.
    assert (
        bouncer.sql_value("SHOW extra_float_digits", options="-c extra_float_digits=2")
        == "1"
    )

    with pytest.raises(
        psycopg.OperationalError,
        match="unsupported options startup parameter: only '-c config=val' and '--config=val' are allowed",
    ):
        bouncer.test(options="-d")

    with pytest.raises(
        psycopg.OperationalError,
        match="unsupported options startup parameter: only '-c config=val' and '--config=val' are allowed",
    ):
        bouncer.test(options="-c timezone")

    with pytest.raises(
        psycopg.OperationalError,
        match="unsupported startup parameter in options: enable_seqscan",
    ):
        bouncer.test(options="-c enable_seqscan=false")

    bouncer.admin("set ignore_startup_parameters = options")
    # Unsupported values should be ignored, so it shouldn't error but it should
    # have its default value instead.
    assert (
        bouncer.sql_value(
            "SHOW enable_seqscan",
            options="-c enable_seqscan=false",
        )
        == "on"
    )

    # Even though we have options in ignore_startup_parameters, we still parse
    # and configure any values in it that we support
    assert (
        bouncer.sql_value(
            "SHOW timezone", options="-ctimezone=Portugal  -cdatestyle=German,\\ YMD"
        )
        == "Portugal"
    )


def test_startup_packet_larger_than_pktbuf(bouncer):
    long_string = "1" * PKT_BUF_SIZE
    bouncer.test(options=f"-c extra_float_digits={long_string}")


def test_empty_application_name(bouncer):
    with bouncer.cur(dbname="p1", application_name="") as cur:
        assert cur.execute("SHOW application_name").fetchone()[0] == ""
        cur.execute("SET application_name = test")
        assert cur.execute("SHOW application_name").fetchone()[0] == "test"

    with bouncer.cur(dbname="p1", application_name="") as cur:
        assert cur.execute("SHOW application_name").fetchone()[0] == ""
        cur.execute("SET application_name = test")
        assert cur.execute("SHOW application_name").fetchone()[0] == "test"


def test_equivalent_startup_param(bouncer):
    bouncer.admin("set verbose=2")

    canonical_expected_times = 1 if PG_MAJOR_VERSION >= 14 else 0
    with bouncer.cur(options="-c DateStyle=ISO") as cur:
        with bouncer.log_contains(
            "varcache_apply: .*SET DateStyle='ISO'", times=1
        ), bouncer.log_contains(
            "varcache_set_canonical: setting DateStyle to its canonical version ISO -> ISO, MDY",
            times=canonical_expected_times,
        ):
            cur.execute("SELECT 1")
            cur.execute("SELECT 1")


@pytest.mark.skipif("WINDOWS", reason="Windows doesn't support sending SIGTERM")
async def test_repeated_sigterm(bouncer):
    with bouncer.cur() as cur:
        cur.execute("SELECT 1")
        bouncer.sigterm()

        # Single sigterm should wait for clients
        time.sleep(1)
        cur.execute("SELECT 1")
        assert bouncer.running()

        # Second sigterm should cause fast exit
        bouncer.sigterm()
        await bouncer.wait_for_exit()
        with pytest.raises(
            psycopg.OperationalError,
            match="database removed|server closed the connection unexpectedly",
        ):
            cur.execute("SELECT 1")
        assert not bouncer.running()


@pytest.mark.skipif("WINDOWS", reason="Windows doesn't support sending SIGINT")
async def test_repeated_sigint(bouncer):
    bouncer.admin(f"set pool_mode=session")
    with bouncer.cur() as cur:
        cur.execute("SELECT 1")
        bouncer.sigint()

        # Single sigint should wait for servers to be released
        time.sleep(1)
        cur.execute("SELECT 1")
        assert bouncer.running()

        # But new clients should be rejected, because we stopped listening for
        # new connections.
        with pytest.raises(psycopg.OperationalError, match="Connection refused"):
            bouncer.test()

        # Second sigint should cause fast exit
        bouncer.sigint()
        await bouncer.wait_for_exit()
        with pytest.raises(
            psycopg.OperationalError,
            match="database removed|server closed the connection unexpectedly",
        ):
            cur.execute("SELECT 1")
        assert not bouncer.running()


def test_newly_paused_client_during_wait_for_servers_shutdown(bouncer):
    bouncer.admin(f"set pool_mode=transaction")
    with bouncer.transaction() as cur1, bouncer.cur() as cur2:
        cur1.execute("SELECT 1")
        bouncer.admin("SHUTDOWN WAIT_FOR_SERVERS")
        # Still in the same transaction, so this should work
        cur1.execute("SELECT 1")
        # New transaction so this should fail
        with bouncer.log_contains(r"closing because: server shutting down"):
            with pytest.raises(psycopg.OperationalError):
                cur2.execute("SELECT 1")


async def test_already_paused_client_during_wait_for_servers_shutdown(bouncer):
    bouncer.admin(f"set pool_mode=transaction")
    bouncer.admin(f"set default_pool_size=1")
    bouncer.default_db = "p1"
    with bouncer.transaction() as cur1:
        conn2 = await bouncer.aconn()
        cur2 = conn2.cursor()

        cur1.execute("SELECT 1")
        # start the request before the shutdown
        task = asyncio.ensure_future(cur2.execute("SELECT 1"))
        # We wait so that the client goes to CL_WAITING state
        done, pending = await asyncio.wait([task], timeout=3)
        assert done == set()
        assert pending == {task}
        bouncer.admin("SHUTDOWN WAIT_FOR_SERVERS")
        # Still in the same transaction, so this should work
        cur1.execute("SELECT 1")
        # New transaction so this should fail
        with bouncer.log_contains(r"closing because: server shutting down"):
            with pytest.raises(psycopg.OperationalError):
                await task


def test_resume_during_shutdown(bouncer):
    with bouncer.cur() as cur, bouncer.admin_runner.cur() as admin_cur:
        cur.execute("SELECT 1")
        bouncer.admin("SHUTDOWN WAIT_FOR_CLIENTS")

        with pytest.raises(
            psycopg.errors.ProtocolViolation, match="pooler is shutting down"
        ):
            admin_cur.execute("RESUME")


def test_sigusr2_during_shutdown(bouncer):
    with bouncer.cur() as cur:
        cur.execute("SELECT 1")
        bouncer.admin("SHUTDOWN WAIT_FOR_CLIENTS")

        if not WINDOWS:
            with bouncer.log_contains(r"got SIGUSR2 while shutting down, ignoring"):
                bouncer.sigusr2()
                time.sleep(1)


def test_issue_1104(bouncer):
    # regression test for GitHub issue #1104 [PgCredentials objects are freed incorrectly]

    for i in range(1, 15):
        config = """
            [databases]
        """

        for j in range(1, 10 * i):
            config += f"""
                testdb_{i}_{j} = host={bouncer.pg.host} port={bouncer.pg.port} user=dummy_user_{i}_{j}
            """

        config += f"""
            [pgbouncer]
            listen_addr = {bouncer.host}
            listen_port = {bouncer.port}

            auth_type = trust
            auth_file = {bouncer.auth_path}

            admin_users = pgbouncer

            logfile = {bouncer.log_path}
        """

        with bouncer.run_with_config(config):
            bouncer.admin("RELOAD")<|MERGE_RESOLUTION|>--- conflicted
+++ resolved
@@ -6,7 +6,6 @@
 import psycopg
 import pytest
 
-<<<<<<< HEAD
 from .utils import (
     HAVE_IPV6_LOCALHOST,
     PG_MAJOR_VERSION,
@@ -164,8 +163,6 @@
         assert expected_message == notices_received[1]
 
         conn_2.close()
-=======
-from .utils import HAVE_IPV6_LOCALHOST, LINUX, PG_MAJOR_VERSION, PKT_BUF_SIZE, WINDOWS
 
 
 @pytest.mark.skipif("not LINUX", reason="socat proxy only available on linux")
@@ -345,8 +342,7 @@
 
     assert new_pid == pid
     pg.configure(config="log_statement = 'none'")
->>>>>>> 046505d5
-
+    
 
 def test_connect_query(bouncer):
     # The p8 database definition in test.ini has some GUC settings
